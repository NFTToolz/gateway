import {
  isNaturalNumberString,
  validateTokenSymbols,
  mkValidator,
  mkRequestValidator,
  RequestValidator,
  Validator,
  validateToken,
  validateAmount,
} from '../../services/validators';

// invalid parameter errors

export const invalidAddressError: string =
  'The address param is not a valid Ethereum private key (64 hexidecimal characters).';

export const invalidSpenderError: string =
  'The spender param is not a valid Ethereum address (0x followed by 40 hexidecimal characters).';

export const invalidNonceError: string =
  'If nonce is included it must be a non-negative integer.';

export const invalidMaxFeePerGasError: string =
  'If maxFeePerGas is included it must be a string of a non-negative integer.';

export const invalidMaxPriorityFeePerGasError: string =
  'If maxPriorityFeePerGas is included it must be a string of a non-negative integer.';

export const invalidChainError: string = 'The chain param is not a string.';

export const invalidNetworkError: string = 'The network param is not a string.';

// test if a string matches the shape of an Ethereum address
export const isAddress = (str: string): boolean => {
  return /^0x[a-fA-F0-9]{40}$/.test(str);
};

// given a request, look for a key called address that is an Ethereum wallet
export const validateAddress: Validator = mkValidator(
  'address',
  invalidAddressError,
  (val) => typeof val === 'string' && isAddress(val)
);

// given a request, look for a key called spender that is 'uniswap' or an Ethereum address
export const validateSpender: Validator = mkValidator(
  'spender',
  invalidSpenderError,
  (val) =>
    typeof val === 'string' &&
    (val === 'uniswap' ||
      val === 'perp' ||
      val === 'uniswapLP' ||
      val === 'pangolin' ||
      val === 'traderjoe' ||
      val === 'sushiswap' ||
      val === 'viperswap' ||
      val === 'openocean' ||
      val === 'quickswap' ||
      val === 'defira' ||
      val === 'mad_meerkat' ||
      val === 'vvs' ||
      val === 'pancakeswap' ||
      val === 'xsswap' ||
<<<<<<< HEAD
      val === 'zigzag' ||
      val === 'balancer' ||
=======
>>>>>>> 195573b8
      isAddress(val))
);

export const validateNonce: Validator = mkValidator(
  'nonce',
  invalidNonceError,
  (val) =>
    typeof val === 'undefined' ||
    (typeof val === 'number' && val >= 0 && Number.isInteger(val)),
  true
);

export const validateMaxFeePerGas: Validator = mkValidator(
  'maxFeePerGas',
  invalidMaxFeePerGasError,
  (val) => typeof val === 'string' && isNaturalNumberString(val),
  true
);

export const validateMaxPriorityFeePerGas: Validator = mkValidator(
  'maxPriorityFeePerGas',
  invalidMaxPriorityFeePerGasError,
  (val) => typeof val === 'string' && isNaturalNumberString(val),
  true
);

export const validateChain: Validator = mkValidator(
  'chain',
  invalidChainError,
  (val) => typeof val === 'string'
);

export const validateNetwork: Validator = mkValidator(
  'network',
  invalidNetworkError,
  (val) => typeof val === 'string'
);

// request types and corresponding validators

export const validateNonceRequest: RequestValidator = mkRequestValidator([
  validateAddress,
]);

export const validateAllowancesRequest: RequestValidator = mkRequestValidator([
  validateAddress,
  validateSpender,
  validateTokenSymbols,
]);

export const validateBalanceRequest: RequestValidator = mkRequestValidator([
  validateAddress,
  validateTokenSymbols,
]);

export const validateApproveRequest: RequestValidator = mkRequestValidator([
  validateAddress,
  validateSpender,
  validateToken,
  validateAmount,
  validateNonce,
  validateMaxFeePerGas,
  validateMaxPriorityFeePerGas,
]);

export const validateCancelRequest: RequestValidator = mkRequestValidator([
  validateNonce,
  validateAddress,
]);<|MERGE_RESOLUTION|>--- conflicted
+++ resolved
@@ -62,11 +62,7 @@
       val === 'vvs' ||
       val === 'pancakeswap' ||
       val === 'xsswap' ||
-<<<<<<< HEAD
-      val === 'zigzag' ||
       val === 'balancer' ||
-=======
->>>>>>> 195573b8
       isAddress(val))
 );
 
