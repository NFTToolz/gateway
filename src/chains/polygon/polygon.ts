--- conflicted
+++ resolved
@@ -10,11 +10,8 @@
 import { Ethereumish } from '../../services/common-interfaces';
 import { ConfigManagerV2 } from '../../services/config-manager-v2';
 import { OpenoceanConfig } from '../../connectors/openocean/openocean.config';
-<<<<<<< HEAD
 import { BalancerConfig } from '../../connectors/balancer/balancer.config';
-=======
 import { EVMController } from '../ethereum/evm.controllers';
->>>>>>> 195573b8
 
 export class Polygon extends EthereumBase implements Ethereumish {
   private static _instances: { [name: string]: Polygon };
