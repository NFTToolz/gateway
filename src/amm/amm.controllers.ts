--- conflicted
+++ resolved
@@ -70,19 +70,11 @@
 import { Tinyman } from '../connectors/tinyman/tinyman';
 
 export async function price(req: PriceRequest): Promise<PriceResponse> {
-<<<<<<< HEAD
   const chain = await getChain<Algorand | Ethereumish | Nearish>(
     req.chain,
     req.network
   );
   const connector: Uniswapish | RefAMMish | Tinyman = await getConnector<
-=======
-  const chain = await getInitializedChain<Ethereumish | Nearish>(
-    req.chain,
-    req.network
-  );
-  const connector: Uniswapish | RefAMMish = await getConnector<
->>>>>>> 01d410eb
     Uniswapish | RefAMMish
   >(req.chain, req.network, req.connector);
 
@@ -97,19 +89,11 @@
 }
 
 export async function trade(req: TradeRequest): Promise<TradeResponse> {
-<<<<<<< HEAD
   const chain = await getChain<Algorand | Ethereumish | Nearish>(
     req.chain,
     req.network
   );
   const connector: Uniswapish | RefAMMish | Tinyman = await getConnector<
-=======
-  const chain = await getInitializedChain<Ethereumish | Nearish>(
-    req.chain,
-    req.network
-  );
-  const connector: Uniswapish | RefAMMish = await getConnector<
->>>>>>> 01d410eb
     Uniswapish | RefAMMish
   >(req.chain, req.network, req.connector);
 
@@ -188,19 +172,11 @@
 export async function estimateGas(
   req: NetworkSelectionRequest
 ): Promise<EstimateGasResponse> {
-<<<<<<< HEAD
   const chain = await getChain<Algorand | Ethereumish | Nearish>(
     req.chain,
     req.network
   );
   const connector: Uniswapish | RefAMMish | Tinyman = await getConnector<
-=======
-  const chain = await getInitializedChain<Ethereumish | Nearish>(
-    req.chain,
-    req.network
-  );
-  const connector: Uniswapish | RefAMMish = await getConnector<
->>>>>>> 01d410eb
     Uniswapish | RefAMMish
   >(req.chain, req.network, req.connector);
 
