--- conflicted
+++ resolved
@@ -85,11 +85,8 @@
 import { Algorand } from '../chains/algorand/algorand';
 import { Tinyman } from '../connectors/tinyman/tinyman';
 import { Plenty } from '../connectors/plenty/plenty';
-<<<<<<< HEAD
+import { QuipuSwap } from '../connectors/quipuswap/quipuswap';
 import { Carbonamm } from '../connectors/carbon/carbonAMM';
-=======
-import { QuipuSwap } from '../connectors/quipuswap/quipuswap';
->>>>>>> aa585d54
 
 export async function price(req: PriceRequest): Promise<PriceResponse> {
   const chain = await getInitializedChain<
@@ -104,13 +101,10 @@
 
   if (connector instanceof Plenty) {
     return plentyPrice(<Tezosish>chain, connector, req);
-<<<<<<< HEAD
+  } else if (connector instanceof QuipuSwap) {
+    return quipuPrice(<Tezosish>chain, connector, req);
   } else if (connector instanceof Carbonamm) {
     return carbonPrice(<Ethereumish>chain, connector, req);
-=======
-  } else if (connector instanceof QuipuSwap) {
-    return quipuPrice(<Tezosish>chain, connector, req);
->>>>>>> aa585d54
   } else if ('routerAbi' in connector) {
     // we currently use the presence of routerAbi to distinguish Uniswapish from RefAMMish
     return uniswapPrice(<Ethereumish>chain, connector, req);
@@ -134,13 +128,10 @@
 
   if (connector instanceof Plenty) {
     return plentyTrade(<Tezosish>chain, connector, req);
-<<<<<<< HEAD
+  } else if (connector instanceof QuipuSwap) {
+    return quipuTrade(<Tezosish>chain, connector, req);
   } else if (connector instanceof Carbonamm) {
     return carbonTrade(<Ethereumish>chain, connector, req);
-=======
-  } else if (connector instanceof QuipuSwap) {
-    return quipuTrade(<Tezosish>chain, connector, req);
->>>>>>> aa585d54
   } else if ('routerAbi' in connector) {
     // we currently use the presence of routerAbi to distinguish Uniswapish from RefAMMish
     return uniswapTrade(<Ethereumish>chain, connector, req);
@@ -228,13 +219,10 @@
 
   if (connector instanceof Plenty) {
     return plentyEstimateGas(<Tezosish>chain, connector);
-<<<<<<< HEAD
+  } else if (connector instanceof QuipuSwap) {
+    return quipuEstimateGas(<Tezosish>chain, connector);
   } else if (connector instanceof Carbonamm) {
     return carbonEstimateGas(<Ethereumish>chain, connector);
-=======
-  } else if (connector instanceof QuipuSwap) {
-    return quipuEstimateGas(<Tezosish>chain, connector);
->>>>>>> aa585d54
   } else if ('routerAbi' in connector) {
     // we currently use the presence of routerAbi to distinguish Uniswapish from RefAMMish
     return uniswapEstimateGas(<Ethereumish>chain, connector);
