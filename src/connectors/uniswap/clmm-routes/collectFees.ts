import { Contract } from '@ethersproject/contracts';
import { CurrencyAmount } from '@uniswap/sdk-core';
import { NonfungiblePositionManager } from '@uniswap/v3-sdk';
import { BigNumber } from 'ethers';
import { FastifyPluginAsync } from 'fastify';

import { Ethereum } from '../../../chains/ethereum/ethereum';
import {
  CollectFeesRequestType,
  CollectFeesRequest,
  CollectFeesResponseType,
  CollectFeesResponse,
} from '../../../schemas/clmm-schema';
import { logger } from '../../../services/logger';
import { Uniswap } from '../uniswap';
import { POSITION_MANAGER_ABI } from '../uniswap.contracts';
import { formatTokenAmount } from '../uniswap.utils';

export const collectFeesRoute: FastifyPluginAsync = async (fastify) => {
  await fastify.register(require('@fastify/sensible'));

  // Get first wallet address for example
  const ethereum = await Ethereum.getInstance('base');
  let firstWalletAddress = '<ethereum-wallet-address>';

  try {
    firstWalletAddress =
      (await ethereum.getFirstWalletAddress()) || firstWalletAddress;
  } catch (error) {
    logger.warn('No wallets found for examples in schema');
  }

  fastify.post<{
    Body: CollectFeesRequestType;
    Reply: CollectFeesResponseType;
  }>(
    '/collect-fees',
    {
      schema: {
        description: 'Collect fees from a Uniswap V3 position',
        tags: ['uniswap/clmm'],
        body: {
          ...CollectFeesRequest,
          properties: {
            ...CollectFeesRequest.properties,
            network: { type: 'string', default: 'base' },
            walletAddress: { type: 'string', examples: [firstWalletAddress] },
            positionAddress: {
              type: 'string',
              description: 'Position NFT token ID',
              examples: ['1234'],
            },
          },
        },
        response: {
          200: CollectFeesResponse,
        },
      },
    },
    async (request) => {
      try {
        const {
          network,
          walletAddress: requestedWalletAddress,
          positionAddress,
          priorityFeePerCU,
          computeUnits,
        } = request.body;

        const networkToUse = network || 'base';
        const chain = 'ethereum'; // Default to ethereum

        // Validate essential parameters
        if (!positionAddress) {
          throw fastify.httpErrors.badRequest('Missing required parameters');
        }

        // Get Uniswap and Ethereum instances
        const uniswap = await Uniswap.getInstance(networkToUse);
        const ethereum = await Ethereum.getInstance(networkToUse);

        // Get wallet address - either from request or first available
        let walletAddress = requestedWalletAddress;
        if (!walletAddress) {
          walletAddress = await uniswap.getFirstWalletAddress();
          if (!walletAddress) {
            throw fastify.httpErrors.badRequest(
              'No wallet address provided and no default wallet found',
            );
          }
          logger.info(`Using first available wallet address: ${walletAddress}`);
        }

        // Get the wallet
        const wallet = await ethereum.getWallet(walletAddress);
        if (!wallet) {
          throw fastify.httpErrors.badRequest('Wallet not found');
        }

        // Get position manager address
        const positionManagerAddress =
          uniswap.config.uniswapV3NftManagerAddress(networkToUse);

        // Check NFT ownership
        try {
          await uniswap.checkNFTOwnership(positionAddress, walletAddress);
        } catch (error: any) {
          if (error.message.includes('is not owned by')) {
            throw fastify.httpErrors.forbidden(error.message);
          }
          throw fastify.httpErrors.badRequest(error.message);
        }


        // Create position manager contract
        const positionManager = new Contract(
          positionManagerAddress,
          POSITION_MANAGER_ABI,
          ethereum.provider,
        );

        // Get position details
        const position = await positionManager.positions(positionAddress);

        // Get tokens by address
        const token0 = uniswap.getTokenByAddress(position.token0);
        const token1 = uniswap.getTokenByAddress(position.token1);

        // Determine base and quote tokens - WETH or lower address is base
        const isBaseToken0 =
          token0.symbol === 'WETH' ||
          (token1.symbol !== 'WETH' &&
            token0.address.toLowerCase() < token1.address.toLowerCase());

        // Get fees owned
        const feeAmount0 = position.tokensOwed0;
        const feeAmount1 = position.tokensOwed1;

        // If no fees to collect, throw an error
        if (feeAmount0.eq(0) && feeAmount1.eq(0)) {
          throw fastify.httpErrors.badRequest('No fees to collect');
        }

        // Create CurrencyAmount objects for fees
        const expectedCurrencyOwed0 = CurrencyAmount.fromRawAmount(
          token0,
          feeAmount0.toString(),
        );
        const expectedCurrencyOwed1 = CurrencyAmount.fromRawAmount(
          token1,
          feeAmount1.toString(),
        );

        // Create parameters for collecting fees
        const collectParams = {
          tokenId: positionAddress,
          expectedCurrencyOwed0,
          expectedCurrencyOwed1,
          recipient: walletAddress,
        };

        // Get calldata for collecting fees
        const { calldata, value } =
          NonfungiblePositionManager.collectCallParameters(collectParams);

        // Execute the transaction to collect fees
<<<<<<< HEAD
        // Use Ethereum's prepareGasOptions method
        const txParams = await ethereum.prepareGasOptions(priorityFeePerCU, computeUnits || 300000);
        txParams.value = BigNumber.from(value.toString());

        const tx = await positionManagerWithSigner.multicall([calldata], txParams);
=======
        const tx = await wallet.sendTransaction({
          to: positionManagerAddress,
          data: calldata,
          value: BigNumber.from(value),
          gasLimit: 300000,
        });
>>>>>>> d85592d9

        // Wait for transaction confirmation
        const receipt = await tx.wait();

        // Calculate gas fee
        const gasFee = formatTokenAmount(
          receipt.gasUsed.mul(receipt.effectiveGasPrice).toString(),
          18, // ETH has 18 decimals
        );

        // Calculate fee amounts collected
        const token0FeeAmount = formatTokenAmount(
          feeAmount0.toString(),
          token0.decimals,
        );
        const token1FeeAmount = formatTokenAmount(
          feeAmount1.toString(),
          token1.decimals,
        );

        // Map back to base and quote amounts
        const baseFeeAmountCollected = isBaseToken0
          ? token0FeeAmount
          : token1FeeAmount;
        const quoteFeeAmountCollected = isBaseToken0
          ? token1FeeAmount
          : token0FeeAmount;

        return {
          signature: receipt.transactionHash,
          status: 1, // CONFIRMED
          data: {
            fee: gasFee,
            baseFeeAmountCollected,
            quoteFeeAmountCollected,
          },
        };
      } catch (e) {
        logger.error(e);
        if (e.statusCode) {
          throw e;
        }
        throw fastify.httpErrors.internalServerError('Failed to collect fees');
      }
    },
  );
};

export default collectFeesRoute;<|MERGE_RESOLUTION|>--- conflicted
+++ resolved
@@ -164,20 +164,11 @@
           NonfungiblePositionManager.collectCallParameters(collectParams);
 
         // Execute the transaction to collect fees
-<<<<<<< HEAD
         // Use Ethereum's prepareGasOptions method
         const txParams = await ethereum.prepareGasOptions(priorityFeePerCU, computeUnits || 300000);
         txParams.value = BigNumber.from(value.toString());
 
-        const tx = await positionManagerWithSigner.multicall([calldata], txParams);
-=======
-        const tx = await wallet.sendTransaction({
-          to: positionManagerAddress,
-          data: calldata,
-          value: BigNumber.from(value),
-          gasLimit: 300000,
-        });
->>>>>>> d85592d9
+        const tx = await positionManager.multicall([calldata], txParams);
 
         // Wait for transaction confirmation
         const receipt = await tx.wait();
