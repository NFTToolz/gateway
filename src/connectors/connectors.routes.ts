/* eslint-disable no-inner-declarations */
/* eslint-disable @typescript-eslint/ban-types */
import { Router, Response } from 'express';
import { asyncHandler } from '../services/error-handler';
import { MadMeerkatConfig } from './mad_meerkat/mad_meerkat.config';
import { OpenoceanConfig } from './openocean/openocean.config';
import { PangolinConfig } from './pangolin/pangolin.config';
import { QuickswapConfig } from './quickswap/quickswap.config';
import { SushiswapConfig } from './sushiswap/sushiswap.config';
import { TraderjoeConfig } from './traderjoe/traderjoe.config';
import { UniswapConfig } from './uniswap/uniswap.config';
import { VVSConfig } from './vvs/vvs.config';
import { PancakeSwapConfig } from './pancakeswap/pancakeswap.config';
import { XsswapConfig } from './xsswap/xsswap.config';
import { ConnectorsResponse } from './connectors.request';
import { TinymanConfig } from './tinyman/tinyman.config';
import { CurveConfig } from './curve/curveswap.config';
import { PlentyConfig } from './plenty/plenty.config';
import { OsmosisConfig } from '../chains/osmosis/osmosis.config';
import { CarbonConfig } from './carbon/carbon.config';
import { BalancerConfig } from './balancer/balancer.config';
<<<<<<< HEAD
import { OrcaConfig } from './orca/orca.config';
=======
import { ETCSwapConfig } from './etcswap/etcswap.config';
>>>>>>> c554d8ea

export namespace ConnectorsRoutes {
  export const router = Router();

  router.get(
    '/',
    asyncHandler(async (_req, res: Response<ConnectorsResponse, {}>) => {
      res.status(200).json({
        connectors: [
          {
            name: 'uniswap',
            trading_type: UniswapConfig.config.tradingTypes('swap'),
            chain_type: UniswapConfig.config.chainType,
            available_networks: UniswapConfig.config.availableNetworks,
          },
          {
            name: 'uniswapLP',
            trading_type: UniswapConfig.config.tradingTypes('LP'),
            chain_type: UniswapConfig.config.chainType,
            available_networks: JSON.parse(
              JSON.stringify(UniswapConfig.config.availableNetworks)
            ),
            additional_spenders: ['uniswap'],
          },
          {
            name: 'pangolin',
            trading_type: PangolinConfig.config.tradingTypes,
            chain_type: PangolinConfig.config.chainType,
            available_networks: PangolinConfig.config.availableNetworks,
          },
          {
            name: 'openocean',
            trading_type: OpenoceanConfig.config.tradingTypes,
            chain_type: OpenoceanConfig.config.chainType,
            available_networks: OpenoceanConfig.config.availableNetworks,
          },
          {
            name: 'quickswap',
            trading_type: QuickswapConfig.config.tradingTypes,
            chain_type: QuickswapConfig.config.chainType,
            available_networks: QuickswapConfig.config.availableNetworks,
          },
          {
            name: 'sushiswap',
            trading_type: SushiswapConfig.config.tradingTypes,
            chain_type: SushiswapConfig.config.chainType,
            available_networks: SushiswapConfig.config.availableNetworks,
          },
          {
            name: 'traderjoe',
            trading_type: TraderjoeConfig.config.tradingTypes,
            chain_type: TraderjoeConfig.config.chainType,
            available_networks: TraderjoeConfig.config.availableNetworks,
          },
          {
            name: 'mad_meerkat',
            trading_type: MadMeerkatConfig.config.tradingTypes,
            chain_type: MadMeerkatConfig.config.chainType,
            available_networks: MadMeerkatConfig.config.availableNetworks,
          },
          {
            name: 'vvs',
            trading_type: VVSConfig.config.tradingTypes,
            chain_type: VVSConfig.config.chainType,
            available_networks: VVSConfig.config.availableNetworks,
          },
          {
            name: 'pancakeswap',
            trading_type: PancakeSwapConfig.config.tradingTypes('swap'),
            chain_type: PancakeSwapConfig.config.chainType,
            available_networks: PancakeSwapConfig.config.availableNetworks,
          },
          {
            name: 'pancakeswapLP',
            trading_type: PancakeSwapConfig.config.tradingTypes('LP'),
            chain_type: PancakeSwapConfig.config.chainType,
            available_networks: PancakeSwapConfig.config.availableNetworks,
            additional_spenders: ['pancakeswap'],
          },
          {
            name: 'xswap',
            trading_type: XsswapConfig.config.tradingTypes,
            chain_type: XsswapConfig.config.chainType,
            available_networks: XsswapConfig.config.availableNetworks,
          },
          {
            name: 'tinyman',
            trading_type: TinymanConfig.config.tradingTypes,
            chain_type: TinymanConfig.config.chainType,
            available_networks: TinymanConfig.config.availableNetworks,
          },
          {
            name: 'curve',
            trading_type: CurveConfig.config.tradingTypes,
            chain_type: CurveConfig.config.chainType,
            available_networks: CurveConfig.config.availableNetworks,
          },
          {
            name: 'plenty',
            trading_type: PlentyConfig.config.tradingTypes,
            chain_type: PlentyConfig.config.chainType,
            available_networks: PlentyConfig.config.availableNetworks,
          },
          {
            name: 'osmosis',
            trading_type: OsmosisConfig.config.tradingTypes('swap'),
            chain_type: OsmosisConfig.config.chainType,
            available_networks: OsmosisConfig.config.availableNetworks,
          },
          {
            name: 'carbonamm',
            trading_type: CarbonConfig.config.tradingTypes,
            chain_type: CarbonConfig.config.chainType,
            available_networks: CarbonConfig.config.availableNetworks,
          },
          {
            name: 'balancer',
            trading_type: BalancerConfig.config.tradingTypes,
            chain_type: BalancerConfig.config.chainType,
            available_networks: BalancerConfig.config.availableNetworks,
          },
          {
<<<<<<< HEAD
            name: 'orca',
            trading_type: OrcaConfig.config.tradingTypes('LP'),
            chain_type: OrcaConfig.config.chainType,
            available_networks: OrcaConfig.config.availableNetworks,
=======
            name: 'etcswap',
            trading_type: ETCSwapConfig.config.tradingTypes('swap'),
            chain_type: ETCSwapConfig.config.chainType,
            available_networks: ETCSwapConfig.config.availableNetworks,
          },
          {
            name: 'etcswapLP',
            trading_type: ETCSwapConfig.config.tradingTypes('LP'),
            chain_type: ETCSwapConfig.config.chainType,
            available_networks: ETCSwapConfig.config.availableNetworks,
            additional_spenders: ['etcswap'],
>>>>>>> c554d8ea
          },
        ],
      });
    })
  );
}<|MERGE_RESOLUTION|>--- conflicted
+++ resolved
@@ -19,11 +19,7 @@
 import { OsmosisConfig } from '../chains/osmosis/osmosis.config';
 import { CarbonConfig } from './carbon/carbon.config';
 import { BalancerConfig } from './balancer/balancer.config';
-<<<<<<< HEAD
-import { OrcaConfig } from './orca/orca.config';
-=======
 import { ETCSwapConfig } from './etcswap/etcswap.config';
->>>>>>> c554d8ea
 
 export namespace ConnectorsRoutes {
   export const router = Router();
@@ -146,12 +142,6 @@
             available_networks: BalancerConfig.config.availableNetworks,
           },
           {
-<<<<<<< HEAD
-            name: 'orca',
-            trading_type: OrcaConfig.config.tradingTypes('LP'),
-            chain_type: OrcaConfig.config.chainType,
-            available_networks: OrcaConfig.config.availableNetworks,
-=======
             name: 'etcswap',
             trading_type: ETCSwapConfig.config.tradingTypes('swap'),
             chain_type: ETCSwapConfig.config.chainType,
@@ -163,7 +153,6 @@
             chain_type: ETCSwapConfig.config.chainType,
             available_networks: ETCSwapConfig.config.availableNetworks,
             additional_spenders: ['etcswap'],
->>>>>>> c554d8ea
           },
         ],
       });
