// External dependencies
import { spawn } from 'child_process';
import { exec } from 'child_process';
import { promisify } from 'util';

import fastifyRateLimit from '@fastify/rate-limit';
import fastifySwagger from '@fastify/swagger';
import fastifySwaggerUi from '@fastify/swagger-ui';
import { TypeBoxTypeProvider } from '@fastify/type-provider-typebox';
import { Type } from '@sinclair/typebox';
import Fastify, { FastifyInstance } from 'fastify';

// Internal dependencies

// Routes
import { ethereumRoutes } from './chains/ethereum/ethereum.routes';
import { solanaRoutes } from './chains/solana/solana.routes';
import { configRoutes } from './config/config.routes';
import { register0xRoutes } from './connectors/0x/0x.routes';
import { jupiterRoutes } from './connectors/jupiter/jupiter.routes';
import { meteoraRoutes } from './connectors/meteora/meteora.routes';
import { raydiumRoutes } from './connectors/raydium/raydium.routes';
import { uniswapRoutes } from './connectors/uniswap/uniswap.routes';
import { getHttpsOptions } from './https';
import { poolRoutes } from './pools/pools.routes';
import { ConfigManagerV2 } from './services/config-manager-v2';
import { logger } from './services/logger';
import { quoteCache } from './services/quote-cache';
import { tokensRoutes } from './tokens/tokens.routes';
import { GATEWAY_VERSION } from './version';
import { walletRoutes } from './wallet/wallet.routes';

import { asciiLogo } from './index';

<<<<<<< HEAD
=======
// Change version for each release
const GATEWAY_VERSION = 'dev-2.8.0';

>>>>>>> 78e379b6
// At the top level, define devMode once
// When true, runs server in HTTP mode (less secure but useful for development)
// When false, runs server in HTTPS mode (secure, default for production)
// Use --dev flag to enable HTTP mode, e.g.: pnpm start --dev
// Tests automatically run in dev mode via GATEWAY_TEST_MODE=dev
const devMode = process.argv.includes('--dev') || process.env.GATEWAY_TEST_MODE === 'dev';

// Promisify exec for async/await usage
const execPromise = promisify(exec);

const swaggerOptions = {
  openapi: {
    info: {
      title: 'Hummingbot Gateway',
      description: 'API endpoints for interacting with DEXs and blockchains',
      version: GATEWAY_VERSION,
    },
    servers: [
      {
        url: `http://localhost:${ConfigManagerV2.getInstance().get('server.port')}`,
      },
    ],
    tags: [
      // Main categories
      { name: '/config', description: 'System configuration endpoints' },
      { name: '/wallet', description: 'Wallet management endpoints' },
      { name: '/tokens', description: 'Token management endpoints' },
      { name: '/pools', description: 'Pool management endpoints' },

      // Chains
      {
        name: '/chain/solana',
        description: 'Solana and SVM-based chain endpoints',
      },
      {
        name: '/chain/ethereum',
        description: 'Ethereum and EVM-based chain endpoints',
      },

      // Connectors
      {
        name: '/connector/jupiter',
        description: 'Jupiter connector endpoints',
      },
      {
        name: '/connector/meteora',
        description: 'Meteora connector endpoints',
      },
      {
        name: '/connector/raydium',
        description: 'Raydium connector endpoints',
      },
      {
        name: '/connector/uniswap',
        description: 'Uniswap connector endpoints',
      },
      { name: '/connector/0x', description: '0x connector endpoints' },
    ],
    components: {
      parameters: {
        queryExample: {
          in: 'query',
          name: 'example',
          schema: {
            type: 'object' as const,
          },
        },
      },
    },
  },
  transform: ({ schema, url }) => {
    try {
      return {
        schema: schema ? Type.Strict(schema) : schema,
        url: url,
      };
    } catch (error) {
      return { schema, url };
    }
  },
  hideUntagged: true,
  exposeRoute: true,
};

// Make docsServer accessible to startGateway
let docsServer: FastifyInstance | null = null;

// Create gateway app configuration function
const configureGatewayServer = () => {
  const server = Fastify({
    logger: ConfigManagerV2.getInstance().get('server.fastifyLogs')
      ? {
          level: 'info',
          transport: {
            target: 'pino-pretty',
            options: {
              translateTime: 'HH:MM:ss Z',
              ignore: 'pid,hostname',
            },
          },
        }
      : false,
    https: devMode ? undefined : getHttpsOptions(),
  });

  const docsPort = ConfigManagerV2.getInstance().get('server.docsPort');

  docsServer = docsPort ? Fastify() : null;

  // Register TypeBox provider
  server.withTypeProvider<TypeBoxTypeProvider>();
  if (docsServer) {
    docsServer.withTypeProvider<TypeBoxTypeProvider>();
  }

  // Register rate limiting globally
  server.register(fastifyRateLimit, {
    max: 100, // maximum 100 requests
    timeWindow: '1 minute', // per 1 minute window
    global: true, // apply to all routes
    errorResponseBuilder: function (_request, context) {
      return {
        statusCode: 429,
        error: 'Too Many Requests',
        message: `Rate limit exceeded, retry in ${context.after}`,
        date: Date.now(),
        expiresIn: context.ttl,
      };
    },
  });

  // Register Swagger
  server.register(fastifySwagger, swaggerOptions);

  // Register Swagger UI based on configuration
  if (!docsPort) {
    // If no docs port, serve docs on main server at /docs
    server.register(fastifySwaggerUi, {
      routePrefix: '/docs',
      uiConfig: {
        docExpansion: 'none',
        deepLinking: false,
        tryItOutEnabled: true,
        displayRequestDuration: true,
        persistAuthorization: true,
        filter: true,
        defaultModelExpandDepth: 3,
        defaultModelsExpandDepth: 3,
      },
      staticCSP: true,
      transformStaticCSP: (header) => header,
    });
  } else {
    // Otherwise set up separate docs server
    docsServer?.register(fastifySwagger, swaggerOptions);
    docsServer?.register(fastifySwaggerUi, {
      routePrefix: '/',
      uiConfig: {
        docExpansion: 'none',
        deepLinking: false,
        tryItOutEnabled: true,
        displayRequestDuration: true,
        persistAuthorization: true,
        filter: true,
      },
    });
  }

  // Register routes on both servers
  const registerRoutes = async (app: FastifyInstance) => {
    // Register system routes
    app.register(configRoutes, { prefix: '/config' });

    // Register wallet routes
    app.register(walletRoutes, { prefix: '/wallet' });
    // Register token routes
    app.register(tokensRoutes, { prefix: '/tokens' });
    // Register pool routes
    app.register(poolRoutes, { prefix: '/pools' });

    // Register chain routes
    app.register(solanaRoutes, { prefix: '/chains/solana' });
    app.register(ethereumRoutes, { prefix: '/chains/ethereum' });

    // Register DEX connector routes - organized by connector

    // Jupiter routes
    app.register(jupiterRoutes.router, {
      prefix: '/connectors/jupiter/router',
    });

    // Meteora routes
    app.register(meteoraRoutes.clmm, { prefix: '/connectors/meteora/clmm' });

    // Raydium routes
    app.register(raydiumRoutes.amm, { prefix: '/connectors/raydium/amm' });
    app.register(raydiumRoutes.clmm, { prefix: '/connectors/raydium/clmm' });

    // Uniswap routes
    app.register(uniswapRoutes.router, {
      prefix: '/connectors/uniswap/router',
    });
    app.register(uniswapRoutes.amm, { prefix: '/connectors/uniswap/amm' });
    app.register(uniswapRoutes.clmm, { prefix: '/connectors/uniswap/clmm' });

    // 0x routes
    app.register(register0xRoutes);
  };

  // Register routes on main server
  registerRoutes(server);
  // Register routes on docs server (for OpenAPI generation) only if it exists
  if (docsServer) {
    registerRoutes(docsServer);
  }

  // Register request body parsers
  server.addContentTypeParser(
    'application/json',
    { parseAs: 'string' },
    server.getDefaultJsonParser('ignore', 'ignore'),
  );

  // Global error handler
  server.setErrorHandler((error, request, reply) => {
    // Handle validation errors
    if ('validation' in error && error.validation) {
      return reply.status(400).send({
        statusCode: 400,
        error: 'Validation Error',
        message: error.message,
        validation: error.validation,
      });
    }

    // Handle Fastify's native errors
    if (error.statusCode && error.statusCode >= 400) {
      return reply.status(error.statusCode).send({
        statusCode: error.statusCode,
        error: error.name,
        message: error.message,
      });
    }

    // Log and handle unexpected errors
    logger.error('Unhandled error:', {
      error: error.message,
      stack: error.stack,
      url: request.url,
      params: request.params,
    });

    reply.status(500).send({
      statusCode: 500,
      error: 'Internal Server Error',
      message: 'An unexpected error occurred',
    });
  });

  // Health check route (outside registerRoutes, only on main server)
  server.get('/', async () => {
    return { status: 'ok' };
  });

  // Restart endpoint (outside registerRoutes, only on main server)
  server.post('/restart', async (_req, reply) => {
    await reply.status(200).send();
    // Spawn a new instance before exiting
    spawn(process.argv[0], process.argv.slice(1), {
      detached: true,
      stdio: 'inherit',
    });
    process.exit(0);
  });

  return server;
};

// Export the server instance
export const gatewayApp = configureGatewayServer();

export const startGateway = async () => {
  const port = ConfigManagerV2.getInstance().get('server.port');
  const docsPort = ConfigManagerV2.getInstance().get('server.docsPort');
  const protocol = devMode ? 'http' : 'https';

  // Display ASCII logo
  console.log(`\n${asciiLogo.trim()}`);
  logger.info(`⚡️ Gateway version ${GATEWAY_VERSION} starting at ${protocol}://localhost:${port}`);
  logger.info(`🔧 Log level configured as: ${ConfigManagerV2.getInstance().get('server.logLevel') || 'info'}`);

  try {
    // Kill any process using the gateway port
    try {
      logger.info(`Checking for processes using port ${port}...`);

      // Use more reliable platform-specific commands
      if (process.platform === 'win32') {
        try {
          // Windows command to find and kill process on port
          const { stdout } = await execPromise(`netstat -ano | findstr :${port}`);
          if (stdout) {
            const lines = stdout.trim().split('\n');
            for (const line of lines) {
              const parts = line.trim().split(/\s+/);
              if (parts.length > 4) {
                const pid = parts[parts.length - 1];
                logger.info(`Found process ${pid} using port ${port}, killing...`);
                await execPromise(`taskkill /F /PID ${pid}`);
              }
            }
          }
        } catch (err) {
          logger.info(`No process found using port ${port}`);
        }
      } else {
        // macOS/Linux more reliable command
        try {
          // Find PID of process using the port
          const { stdout } = await execPromise(`lsof -i :${port} -t`);
          if (stdout.trim()) {
            const pids = stdout.trim().split('\n');
            for (const pid of pids) {
              if (pid.trim()) {
                logger.info(`Found process ${pid} using port ${port}, killing...`);
                await execPromise(`kill -9 ${pid}`);
              }
            }
          }
        } catch (err) {
          logger.info(`No process found using port ${port}`);
        }
      }
    } catch (error) {
      logger.warn(`Error while checking for processes on port ${port}: ${error}`);
    }

    if (devMode) {
      logger.info('🔴 Running in development mode with (unsafe!) HTTP endpoints');
      await gatewayApp.listen({ port, host: '0.0.0.0' });
    } else {
      logger.info('🟢 Running in secured mode with behind HTTPS endpoints');
      await gatewayApp.listen({ port, host: '0.0.0.0' });
    }

    // Single documentation log after server starts
    const docsUrl = docsPort ? `http://localhost:${docsPort}` : `${protocol}://localhost:${port}/docs`;

    logger.info(`📓 Documentation available at ${docsUrl}`);

    // Set up graceful shutdown
    const shutdown = async () => {
      logger.info('Shutting down gracefully...');

      // Close server
      await gatewayApp.close();

      logger.info('Gateway stopped');
      process.exit(0);
    };

    // Handle shutdown signals
    process.on('SIGTERM', shutdown);
    process.on('SIGINT', shutdown);
  } catch (err) {
    logger.error(`Failed to start the server: ${err}`);
    process.exit(1);
  }
};<|MERGE_RESOLUTION|>--- conflicted
+++ resolved
@@ -32,12 +32,9 @@
 
 import { asciiLogo } from './index';
 
-<<<<<<< HEAD
-=======
 // Change version for each release
 const GATEWAY_VERSION = 'dev-2.8.0';
 
->>>>>>> 78e379b6
 // At the top level, define devMode once
 // When true, runs server in HTTP mode (less secure but useful for development)
 // When false, runs server in HTTPS mode (secure, default for production)
