import { Avalanche } from '../chains/avalanche/avalanche';
import { Celo } from '../chains/celo/celo';
import { Cronos } from '../chains/cronos/cronos';
import { Ethereum } from '../chains/ethereum/ethereum';
import { BinanceSmartChain } from '../chains/binance-smart-chain/binance-smart-chain';
import { Harmony } from '../chains/harmony/harmony';
import { Polygon } from '../chains/polygon/polygon';
import { Xdc } from '../chains/xdc/xdc';
import { Tezos } from '../chains/tezos/tezos';
import { Osmosis } from '../chains/osmosis/osmosis';
import { XRPL, XRPLish } from '../chains/xrpl/xrpl';
import { MadMeerkat } from '../connectors/mad_meerkat/mad_meerkat';
import { Openocean } from '../connectors/openocean/openocean';
import { Pangolin } from '../connectors/pangolin/pangolin';
import { Perp } from '../connectors/perp/perp';
import { Quickswap } from '../connectors/quickswap/quickswap';
import { PancakeSwap } from '../connectors/pancakeswap/pancakeswap';
import { Uniswap } from '../connectors/uniswap/uniswap';
import { UniswapLP } from '../connectors/uniswap/uniswap.lp';
import { VVSConnector } from '../connectors/vvs/vvs';
import {
  CLOBish,
  Ethereumish,
  Nearish,
  Perpish,
  RefAMMish,
  Uniswapish,
  UniswapLPish,
  Xdcish,
  Tezosish,
} from './common-interfaces';
import { Traderjoe } from '../connectors/traderjoe/traderjoe';
import { Sushiswap } from '../connectors/sushiswap/sushiswap';
import { Near } from '../chains/near/near';
import { Ref } from '../connectors/ref/ref';
import { Xsswap } from '../connectors/xsswap/xsswap';
import { DexalotCLOB } from '../connectors/dexalot/dexalot';
import { Algorand } from '../chains/algorand/algorand';
import { Cosmos } from '../chains/cosmos/cosmos';
import { Tinyman } from '../connectors/tinyman/tinyman';
import { Plenty } from '../connectors/plenty/plenty';
import { Curve } from '../connectors/curve/curve';
import { Kujira } from '../chains/kujira/kujira';
import { KujiraCLOB } from '../connectors/kujira/kujira';
import { PancakeswapLP } from '../connectors/pancakeswap/pancakeswap.lp';
import { XRPLCLOB } from '../connectors/xrpl/xrpl';
import { Carbonamm } from '../connectors/carbon/carbonAMM';
import { Balancer } from '../connectors/balancer/balancer';

export type ChainUnion =
  | Algorand
  | Cosmos
  | Ethereumish
  | Nearish
  | Xdcish
  | Tezosish
  | XRPLish
  | Kujira
  | Osmosis;

export type Chain<T> = T extends Algorand
  ? Algorand
  : T extends Cosmos
    ? Cosmos
    : T extends Ethereumish
      ? Ethereumish
      : T extends Nearish
        ? Nearish
        : T extends Xdcish
          ? Xdcish
          : T extends Tezosish
            ? Tezosish
            : T extends XRPLish
              ? XRPLish
              : T extends KujiraCLOB
                ? KujiraCLOB
                : T extends Osmosis
                  ? Osmosis
                  : never;

export class UnsupportedChainException extends Error {
  constructor(message?: string) {
    message =
      message !== undefined
        ? message
        : 'Please provide a supported chain name.';
    super(message);
    this.name = 'UnsupportedChainError';
    this.stack = (<any>new Error()).stack;
  }
}

export async function getInitializedChain<T>(
  chain: string,
  network: string,
): Promise<Chain<T>> {
  const chainInstance = await getChainInstance(chain, network);

  if (chainInstance === undefined) {
    throw new UnsupportedChainException(`unsupported chain ${chain}`);
  }

  if (!chainInstance.ready()) {
    await chainInstance.init();
  }

  return chainInstance as Chain<T>;
}

export async function getChainInstance(
  chain: string,
  network: string,
): Promise<ChainUnion | undefined> {
  let connection: ChainUnion | undefined;

  if (chain === 'algorand') {
    connection = Algorand.getInstance(network);
  } else if (chain === 'ethereum') {
    connection = Ethereum.getInstance(network);
  } else if (chain === 'avalanche') {
    connection = Avalanche.getInstance(network);
  } else if (chain === 'harmony') {
    connection = Harmony.getInstance(network);
  } else if (chain === 'polygon') {
    connection = Polygon.getInstance(network);
  } else if (chain === 'cronos') {
    connection = Cronos.getInstance(network);
  } else if (chain === 'cosmos') {
    connection = Cosmos.getInstance(network);
  } else if (chain === 'celo') {
    connection = Celo.getInstance(network);
  } else if (chain === 'osmosis') {
    connection = Osmosis.getInstance(network);
  } else if (chain === 'near') {
    connection = Near.getInstance(network);
  } else if (chain === 'binance-smart-chain') {
    connection = BinanceSmartChain.getInstance(network);
  } else if (chain === 'xdc') {
    connection = Xdc.getInstance(network);
  } else if (chain === 'tezos') {
    connection = Tezos.getInstance(network);
  } else if (chain === 'xrpl') {
    connection = XRPL.getInstance(network);
  } else if (chain === 'kujira') {
    connection = Kujira.getInstance(network);
  } else {
    connection = undefined;
  }

  return connection;
}

export type ConnectorUnion =
  | Uniswapish
  | UniswapLPish
  | Perpish
  | RefAMMish
  | CLOBish
  | Tinyman
  | Plenty
  | XRPLCLOB
  | Curve
  | KujiraCLOB

export type Connector<T> = T extends Uniswapish
  ? Uniswapish
  : T extends UniswapLPish
    ? UniswapLPish
    : T extends Perpish
      ? Perpish
      : T extends RefAMMish
        ? RefAMMish
        : T extends CLOBish
          ? CLOBish
          : T extends Tinyman
            ? Tinyman
            : T extends Plenty
              ? Plenty
              : T extends XRPLish
                ? XRPLCLOB
                : T extends KujiraCLOB
                  ? KujiraCLOB
                    : never;

export async function getConnector<T>(
  chain: string,
  network: string,
  connector: string | undefined,
  address?: string,
): Promise<Connector<T>> {
  let connectorInstance: ConnectorUnion;

<<<<<<< HEAD
  if (connector === 'uniswap') {
    connectorInstance = Uniswap.getInstance(chain, network);
  } else if (connector === 'uniswapLP') {
=======
  if (
    (chain === 'ethereum' || chain === 'celo' || chain === 'polygon') &&
    connector === 'uniswap'
  ) {
    connectorInstance = Uniswap.getInstance(chain, network);
  } else if (chain === 'polygon' && connector === 'quickswap') {
    connectorInstance = Quickswap.getInstance(chain, network);
  } else if (
    (chain === 'ethereum' || chain === 'celo' || chain === 'polygon') &&
    connector === 'uniswapLP'
  ) {
>>>>>>> 2776eccf
    connectorInstance = UniswapLP.getInstance(chain, network);
  } else if (connector === 'quickswap') {
    connectorInstance = Quickswap.getInstance(chain, network);
  } else if (connector === 'perp') {
    connectorInstance = Perp.getInstance(chain, network, address);
  } else if (connector === 'pangolin') {
    connectorInstance = Pangolin.getInstance(chain, network);
  } else if (connector === 'openocean') {
    connectorInstance = Openocean.getInstance(chain, network);
  } else if (connector === 'traderjoe') {
    connectorInstance = Traderjoe.getInstance(chain, network);
  } else if (connector === 'mad_meerkat') {
    connectorInstance = MadMeerkat.getInstance(chain, network);
  } else if (connector === 'vvs') {
    connectorInstance = VVSConnector.getInstance(chain, network);
  } else if (connector === 'ref') {
    connectorInstance = Ref.getInstance(chain, network);
  } else if (connector === 'pancakeswap') {
    connectorInstance = PancakeSwap.getInstance(chain, network);
  } else if (connector === 'pancakeswapLP') {
    connectorInstance = PancakeswapLP.getInstance(chain, network);
  } else if (connector === 'sushiswap') {
    connectorInstance = Sushiswap.getInstance(chain, network);
  } else if (connector === 'xsswap') {
    connectorInstance = Xsswap.getInstance(chain, network);
  } else if (connector === 'xrpl') {
    connectorInstance = XRPLCLOB.getInstance(chain, network);
  } else if (connector === 'kujira') {
    connectorInstance = KujiraCLOB.getInstance(chain, network);
  } else if (connector === 'curve') {
    connectorInstance = Curve.getInstance(chain, network);
  } else if (connector === 'balancer') {
    connectorInstance = Balancer.getInstance(chain, network);
  } else if (connector === 'carbonamm') {
    connectorInstance = Carbonamm.getInstance(chain, network);
  } else if (connector === 'dexalot') {
    connectorInstance = DexalotCLOB.getInstance(network);
  } else if (connector == 'tinyman') {
    connectorInstance = Tinyman.getInstance(network);
  } else if (connector === 'plenty') {
    connectorInstance = Plenty.getInstance(network);
  } else {
    throw new Error('unsupported chain or connector');
  }

  if (!connectorInstance.ready()) {
    await connectorInstance.init();
  }

  return connectorInstance as Connector<T>;
}<|MERGE_RESOLUTION|>--- conflicted
+++ resolved
@@ -190,23 +190,9 @@
 ): Promise<Connector<T>> {
   let connectorInstance: ConnectorUnion;
 
-<<<<<<< HEAD
   if (connector === 'uniswap') {
     connectorInstance = Uniswap.getInstance(chain, network);
   } else if (connector === 'uniswapLP') {
-=======
-  if (
-    (chain === 'ethereum' || chain === 'celo' || chain === 'polygon') &&
-    connector === 'uniswap'
-  ) {
-    connectorInstance = Uniswap.getInstance(chain, network);
-  } else if (chain === 'polygon' && connector === 'quickswap') {
-    connectorInstance = Quickswap.getInstance(chain, network);
-  } else if (
-    (chain === 'ethereum' || chain === 'celo' || chain === 'polygon') &&
-    connector === 'uniswapLP'
-  ) {
->>>>>>> 2776eccf
     connectorInstance = UniswapLP.getInstance(chain, network);
   } else if (connector === 'quickswap') {
     connectorInstance = Quickswap.getInstance(chain, network);
