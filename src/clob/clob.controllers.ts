/* eslint-disable prettier/prettier */
import { EstimateGasResponse } from '../amm/amm.requests';
import { NetworkSelectionRequest } from '../services/common-interfaces';
import { getChain, getConnector } from '../services/connection-manager';
import {
  ClobBatchUpdateRequest,
  ClobDeleteOrderRequest,
  ClobDeleteOrderResponse,
  ClobGetOrderRequest,
  ClobGetOrderResponse,
  ClobMarketResponse,
  ClobMarketRequest,
  ClobOrderbookRequest,
  ClobOrderbookResponse,
  ClobPostOrderRequest,
  ClobPostOrderResponse,
  ClobTickerRequest,
  ClobTickerResponse,
  PerpClobDeleteOrderRequest,
  PerpClobDeleteOrderResponse,
  PerpClobGetOrderRequest,
  PerpClobGetOrderResponse,
  PerpClobMarketResponse,
  PerpClobMarketRequest,
  PerpClobOrderbookRequest,
  PerpClobOrderbookResponse,
  PerpClobPostOrderRequest,
  PerpClobPostOrderResponse,
  PerpClobTickerRequest,
  PerpClobTickerResponse,
  PerpClobFundingRatesRequest,
  PerpClobFundingRatesResponse,
  PerpClobFundingPaymentsRequest,
  PerpClobFundingPaymentsResponse,
} from './clob.requests';
import { latency } from '../services/base';

/**
 * GET /clob/markets
 *
 * @param request
 */
export async function getMarkets(
  request: ClobMarketRequest
): Promise<ClobMarketResponse> {
  const startTimestamp: number = Date.now();
  await getChain(request.chain, request.network);
  const connector: any = await getConnector(
    request.chain,
    request.network,
    request.connector
  );
  const result = await connector.markets(request);
  return {
    network: request.network,
    timestamp: startTimestamp,
    latency: latency(startTimestamp, Date.now()),
    ...result,
  };
}

/**
 * GET /clob/orderBooks
 *
 * @param request
 */
export async function getOrderBooks(
  request: ClobOrderbookRequest
): Promise<ClobOrderbookResponse> {
  const startTimestamp: number = Date.now();
  await getChain(request.chain, request.network);
  const connector: any = await getConnector(
    request.chain,
    request.network,
    request.connector
  );
  const result = await connector.orderBook(request);
  return {
    network: request.network,
    timestamp: startTimestamp,
    latency: latency(startTimestamp, Date.now()),
    ...result,
  };
}

/**
 * GET /clob/tickers
 *
 * @param request
 */
export async function getTickers(
  request: ClobTickerRequest
): Promise<ClobTickerResponse> {
  const startTimestamp: number = Date.now();
  await getChain(request.chain, request.network);
  const connector: any = await getConnector(
    request.chain,
    request.network,
    request.connector
  );
  const result = await connector.ticker(request);
  return {
    network: request.network,
    timestamp: startTimestamp,
    latency: latency(startTimestamp, Date.now()),
    ...result,
  };
}

/**
 * GET /clob/orders
 *
 * @param request
 */
export async function getOrders(
  request: ClobGetOrderRequest
): Promise<ClobGetOrderResponse> {
  const startTimestamp: number = Date.now();
  await getChain(request.chain, request.network);
  const connector: any = await getConnector(
    request.chain,
    request.network,
    request.connector
  );
  const result = await connector.orders(request);
  return {
    network: request.network,
    timestamp: startTimestamp,
    latency: latency(startTimestamp, Date.now()),
    ...result,
  };
}

/**
 * POST /clob/orders
 *
 * @param request
 */
export async function postOrder(
  request: ClobPostOrderRequest
): Promise<ClobPostOrderResponse> {
  const startTimestamp: number = Date.now();
  await getChain(request.chain, request.network);
  const connector: any = await getConnector(
    request.chain,
    request.network,
    request.connector
  );
  const result = await connector.postOrder(request);
  return {
    network: request.network,
    timestamp: startTimestamp,
    latency: latency(startTimestamp, Date.now()),
    ...result,
  };
}

/**
 * DELETE /clob/orders
 *
 * @param request
 */
export async function deleteOrder(
  request: ClobDeleteOrderRequest
): Promise<ClobDeleteOrderResponse> {
  const startTimestamp: number = Date.now();
  await getChain(request.chain, request.network);
  const connector: any = await getConnector(
    request.chain,
    request.network,
    request.connector
  );
  const result = await connector.deleteOrder(request);
  return {
    network: request.network,
    timestamp: startTimestamp,
    latency: latency(startTimestamp, Date.now()),
    ...result,
  };
<<<<<<< HEAD
=======
}

/**
 * POST /batchOrders
 *
 *
 * @param request
 */
export async function batchOrders(
  request: ClobBatchUpdateRequest
): Promise<ClobDeleteOrderResponse> {
  const startTimestamp: number = Date.now();
  await getChain(request.chain, request.network);
  const connector: any = await getConnector(
    request.chain,
    request.network,
    request.connector
  );
  const result = await connector.batchOrders(request);
  return {
    network: request.network,
    timestamp: startTimestamp,
    latency: latency(startTimestamp, Date.now()),
    ...result,
  };
>>>>>>> 87ae3e89
}

/**
 * Estimate gas for a typical clob transaction.
 *
 * POST /clob/estimateGas
 *
 * @param request
 */
export async function estimateGas(
  request: NetworkSelectionRequest
): Promise<EstimateGasResponse> {
  const startTimestamp: number = Date.now();
  await getChain(request.chain, request.network);
  const connector: any = await getConnector(
    request.chain,
    request.network,
    request.connector
  );
  const gasEstimates = await connector.estimateGas(request);
  return {
    network: request.network,
    timestamp: startTimestamp,
    latency: latency(startTimestamp, Date.now()),
    ...gasEstimates,
  } as EstimateGasResponse;
}

// PerpClob functions

export async function perpGetMarkets(
  request: PerpClobMarketRequest
): Promise<PerpClobMarketResponse> {
  const startTimestamp: number = Date.now();
  await getChain(request.chain, request.network);
  const connector: any = await getConnector(
    request.chain,
    request.network,
    request.connector
  );
  const result = await connector.markets(request);
  return {
    network: request.network,
    timestamp: startTimestamp,
    latency: latency(startTimestamp, Date.now()),
    ...result,
  };
}

export async function perpGetOrderBooks(
  request: PerpClobOrderbookRequest
): Promise<PerpClobOrderbookResponse> {
  const startTimestamp: number = Date.now();
  await getChain(request.chain, request.network);
  const connector: any = await getConnector(
    request.chain,
    request.network,
    request.connector
  );
  const result = await connector.orderBook(request);
  return {
    network: request.network,
    timestamp: startTimestamp,
    latency: latency(startTimestamp, Date.now()),
    ...result,
  };
}

export async function perpGetTickers(
  request: PerpClobTickerRequest
): Promise<PerpClobTickerResponse> {
  const startTimestamp: number = Date.now();
  await getChain(request.chain, request.network);
  const connector: any = await getConnector(
    request.chain,
    request.network,
    request.connector
  );
  const result = await connector.ticker(request);
  return {
    network: request.network,
    timestamp: startTimestamp,
    latency: latency(startTimestamp, Date.now()),
    ...result,
  };
}

export async function perpGetOrders(
  request: PerpClobGetOrderRequest
): Promise<PerpClobGetOrderResponse> {
  const startTimestamp: number = Date.now();
  await getChain(request.chain, request.network);
  const connector: any = await getConnector(
    request.chain,
    request.network,
    request.connector
  );
  const result = await connector.orders(request);
  return {
    network: request.network,
    timestamp: startTimestamp,
    latency: latency(startTimestamp, Date.now()),
    ...result,
  };
}

export async function perpPostOrder(
  request: PerpClobPostOrderRequest
): Promise<PerpClobPostOrderResponse> {
  const startTimestamp: number = Date.now();
  await getChain(request.chain, request.network);
  const connector: any = await getConnector(
    request.chain,
    request.network,
    request.connector
  );
  const result = await connector.postOrder(request);
  return {
    network: request.network,
    timestamp: startTimestamp,
    latency: latency(startTimestamp, Date.now()),
    ...result,
  };
}

export async function perpDeleteOrder(
  request: PerpClobDeleteOrderRequest
): Promise<PerpClobDeleteOrderResponse> {
  const startTimestamp: number = Date.now();
  await getChain(request.chain, request.network);
  const connector: any = await getConnector(
    request.chain,
    request.network,
    request.connector
  );
  const result = await connector.deleteOrder(request);
  return {
    network: request.network,
    timestamp: startTimestamp,
    latency: latency(startTimestamp, Date.now()),
    ...result,
  };
}

export async function perpEstimateGas(
  request: NetworkSelectionRequest
): Promise<EstimateGasResponse> {
  const startTimestamp: number = Date.now();
  await getChain(request.chain, request.network);
  const connector: any = await getConnector(
    request.chain,
    request.network,
    request.connector
  );
  const gasEstimates = await connector.estimateGas(request);
  return {
    network: request.network,
    timestamp: startTimestamp,
    latency: latency(startTimestamp, Date.now()),
    ...gasEstimates,
  } as EstimateGasResponse;
}

export async function perpFundingRates(
  request: PerpClobFundingRatesRequest
): Promise<PerpClobFundingRatesResponse> {
  const startTimestamp: number = Date.now();
  await getChain(request.chain, request.network);
  const connector: any = await getConnector(
    request.chain,
    request.network,
    request.connector
  );
  const result = await connector.fundingRates(request);
  return {
    network: request.network,
    timestamp: startTimestamp,
    latency: latency(startTimestamp, Date.now()),
    ...result,
  };
}

export async function perpFundingPayments(
  request: PerpClobFundingPaymentsRequest
): Promise<PerpClobFundingPaymentsResponse> {
  const startTimestamp: number = Date.now();
  await getChain(request.chain, request.network);
  const connector: any = await getConnector(
    request.chain,
    request.network,
    request.connector
  );
  const result = await connector.fundingPayments(request);
  return {
    network: request.network,
    timestamp: startTimestamp,
    latency: latency(startTimestamp, Date.now()),
    ...result,
  };
}<|MERGE_RESOLUTION|>--- conflicted
+++ resolved
@@ -9,7 +9,7 @@
   ClobGetOrderRequest,
   ClobGetOrderResponse,
   ClobMarketResponse,
-  ClobMarketRequest,
+  ClobMarketsRequest,
   ClobOrderbookRequest,
   ClobOrderbookResponse,
   ClobPostOrderRequest,
@@ -41,7 +41,7 @@
  * @param request
  */
 export async function getMarkets(
-  request: ClobMarketRequest
+  request: ClobMarketsRequest
 ): Promise<ClobMarketResponse> {
   const startTimestamp: number = Date.now();
   await getChain(request.chain, request.network);
@@ -177,8 +177,6 @@
     latency: latency(startTimestamp, Date.now()),
     ...result,
   };
-<<<<<<< HEAD
-=======
 }
 
 /**
@@ -204,7 +202,6 @@
     latency: latency(startTimestamp, Date.now()),
     ...result,
   };
->>>>>>> 87ae3e89
 }
 
 /**
