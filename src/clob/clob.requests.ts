import {
  DerivativeTrade,
  FundingPayment,
  Orderbook,
  PerpetualMarket,
  Position,
  SpotMarket,
} from '@injectivelabs/sdk-ts';
import { OrderType, Side } from '../amm/amm.requests';
<<<<<<< HEAD
import { NetworkSelectionRequest } from '../services/common-interfaces';
=======
import { Orderbook } from '@injectivelabs/sdk-ts';
>>>>>>> 673f7a0c

export interface ClobMarketsRequest extends NetworkSelectionRequest {
  market?: string;
}

export interface CLOBMarkets {
  [key: string]: any;
}

export interface ClobMarketResponse {
  network: string;
  timestamp: number;
  latency: number;
  markets: CLOBMarkets;
}

export type ClobTickerRequest = ClobMarketsRequest;

export type ClobTickerResponse = ClobMarketResponse;

export interface ClobOrderbookRequest extends ClobMarketsRequest {
  market: string;
}

export interface ClobOrderbookResponse {
  network: string;
  timestamp: number;
  latency: number;
  orderbook: Orderbook;
}

export interface ClobGetOrderRequest extends ClobOrderbookRequest {
  address?: string;
  orderId: string;
}

export interface ClobGetOrderResponse {
  network: string;
  timestamp: number;
  latency: number;
  orders:
    | [
        {
          [key: string]: string;
        }
      ]
    | [];
}

export interface CreateOrderParam {
  price: string;
  amount: string;
  orderType: OrderType;
  side: Side;
  market: string;
  clientOrderID?: string;
}

export interface ClobPostOrderRequest
  extends NetworkSelectionRequest,
    CreateOrderParam {
  address: string;
}

export interface ClobDeleteOrderRequestExtract {
  market: string;
  orderId: string;
}

export interface ClobBatchUpdateRequest extends NetworkSelectionRequest {
  address: string;
  createOrderParams?: CreateOrderParam[];
  cancelOrderParams?: ClobDeleteOrderRequestExtract[];
}

export interface ClobPostOrderResponse {
  network: string;
  timestamp: number;
  latency: number;
  txHash: string;
  clientOrderID?: string | string[];
}

export type ClobDeleteOrderRequest = ClobGetOrderRequest & { address: string };

export type ClobDeleteOrderResponse = ClobPostOrderResponse;

// PerpClob requests and responses

export type PerpClobMarketRequest = ClobMarketsRequest;

export interface PerpClobMarkets {
  [key: string]: PerpetualMarket;
}

export interface PerpClobMarketResponse {
  network: string;
  timestamp: number;
  latency: number;
  markets: PerpClobMarkets;
}

export type PerpClobTickerRequest = PerpClobMarketRequest;

export type PerpClobTickerResponse = PerpClobMarketResponse;

export type PerpClobOrderbookRequest = ClobOrderbookRequest;

export type PerpClobOrderbookResponse = ClobOrderbookResponse;

export interface PerpClobGetOrderRequest extends NetworkSelectionRequest {
  market: string;
  address: string;
  orderId?: string;
  direction?: string; // 'buy', 'sell', 'long', 'short'
  orderTypes?: string; // string like 'buy,sell,stop_buy,stop_sell,take_buy,take_sell,buy_po,sell_po'
  limit?: number; // 1 or greater, otherwise it gets all orders
}

export interface PerpClobGetOrderResponse {
  network: string;
  timestamp: number;
  latency: number;
  orders:
    | [
        {
          [key: string]: string;
        }
      ]
    | [];
}

export interface CreatePerpOrderParam {
  price: string;
  amount: string;
  orderType: OrderType;
  side: Side;
  market: string;
  leverage: number;
}

export interface PerpClobPostOrderRequest
  extends NetworkSelectionRequest,
    CreatePerpOrderParam {
  address: string;
}

export type PerpClobPostOrderResponse = ClobPostOrderResponse;

export interface PerpClobDeleteOrderRequest extends NetworkSelectionRequest {
  market: string;
  address: string;
  orderId: string;
}

export type PerpClobDeleteOrderResponse = PerpClobPostOrderResponse;

export interface PerpClobBatchUpdateRequest extends NetworkSelectionRequest {
  address: string;
  createOrderParams?: CreatePerpOrderParam[];
  cancelOrderParams?: ClobDeleteOrderRequestExtract[];
}

export type PerpClobBatchUpdateResponse = ClobPostOrderResponse;

export interface PerpClobFundingInfoRequest extends NetworkSelectionRequest {
  market: string;
}

export interface FundingInfo {
  marketId: string;
  indexPrice: string;
  markPrice: string;
  fundingRate: string;
  nextFundingTimestamp: number;
}

export interface PerpClobFundingInfoResponse {
  network: string;
  timestamp: number;
  latency: number;
  fundingInfo: FundingInfo;
}

export interface PerpClobGetLastTradePriceRequest
  extends NetworkSelectionRequest {
  market: string;
}

export interface PerpClobGetLastTradePriceResponse {
  network: string;
  timestamp: number;
  latency: number;
  lastTradePrice: string;
}

export interface PerpClobGetTradesRequest extends NetworkSelectionRequest {
  market: string;
  address: string;
  orderId: string;
}

export interface PerpClobGetTradesResponse {
  network: string;
  timestamp: number;
  latency: number;
  trades: Array<DerivativeTrade>;
}

export interface PerpClobFundingPaymentsRequest
  extends NetworkSelectionRequest {
  address: string;
  market: string;
}

export interface PerpClobFundingPaymentsResponse {
  network: string;
  timestamp: number;
  latency: number;
  fundingPayments: Array<FundingPayment>;
}

export interface PerpClobPositionRequest extends NetworkSelectionRequest {
  markets: Array<string>;
  address: string;
}

export interface PerpClobPositionResponse {
  network: string;
  timestamp: number;
  latency: number;
  positions: Array<Position>;
}<|MERGE_RESOLUTION|>--- conflicted
+++ resolved
@@ -4,14 +4,9 @@
   Orderbook,
   PerpetualMarket,
   Position,
-  SpotMarket,
 } from '@injectivelabs/sdk-ts';
 import { OrderType, Side } from '../amm/amm.requests';
-<<<<<<< HEAD
 import { NetworkSelectionRequest } from '../services/common-interfaces';
-=======
-import { Orderbook } from '@injectivelabs/sdk-ts';
->>>>>>> 673f7a0c
 
 export interface ClobMarketsRequest extends NetworkSelectionRequest {
   market?: string;
