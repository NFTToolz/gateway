--- conflicted
+++ resolved
@@ -1,756 +1,4 @@
 {
-<<<<<<< HEAD
-  "info": {
-    "_postman_id": "ade812ab-996f-42ee-ab2a-f1811923360a",
-    "name": "Gateway API",
-    "schema": "https://schema.getpostman.com/json/collection/v2.1.0/collection.json",
-    "_uid": "25477543-ade812ab-996f-42ee-ab2a-f1811923360a"
-  },
-  "item": [
-    {
-      "name": "system",
-      "item": [
-        {
-          "name": "/",
-          "id": "c8ba9eb4-d180-426e-8d84-e15725d902d2",
-          "protocolProfileBehavior": {
-            "disableBodyPruning": true
-          },
-          "request": {
-            "method": "GET",
-            "header": [],
-            "body": {
-              "mode": "raw",
-              "raw": ""
-            },
-            "url": {
-              "raw": "https://localhost:{{port}}/",
-              "protocol": "https",
-              "host": ["localhost"],
-              "port": "{{port}}",
-              "path": [""]
-            }
-          },
-          "response": []
-        },
-        {
-          "name": "config/update",
-          "id": "53fb0b0b-f511-4b52-85c1-28b6513036a0",
-          "protocolProfileBehavior": {
-            "disableBodyPruning": true
-          },
-          "request": {
-            "method": "POST",
-            "header": [],
-            "body": {
-              "mode": "raw",
-              "raw": "{\n    \"configPath\": \"ethereum.manualGasPrice\",\n    \"configValue\": 100\n}",
-              "options": {
-                "raw": {
-                  "language": "json"
-                }
-              }
-            },
-            "url": {
-              "raw": "https://localhost:{{port}}/config/update",
-              "protocol": "https",
-              "host": ["localhost"],
-              "port": "{{port}}",
-              "path": ["config", "update"]
-            }
-          },
-          "response": []
-        },
-        {
-          "name": "connectors",
-          "id": "924959db-0fbd-4e70-901f-4a1d819d2ab4",
-          "protocolProfileBehavior": {
-            "disableBodyPruning": true
-          },
-          "request": {
-            "method": "GET",
-            "header": [],
-            "body": {
-              "mode": "urlencoded",
-              "urlencoded": []
-            },
-            "url": {
-              "raw": "https://localhost:{{port}}/connectors",
-              "protocol": "https",
-              "host": ["localhost"],
-              "port": "{{port}}",
-              "path": ["connectors"]
-            }
-          },
-          "response": []
-        }
-      ],
-      "id": "c2a569af-9bf2-4afd-86c6-57b52b4205a8"
-    },
-    {
-      "name": "network",
-      "item": [
-        {
-          "name": "status",
-          "id": "7d5d3585-72b1-4d3e-9528-ba7405d71bbd",
-          "protocolProfileBehavior": {
-            "disableBodyPruning": true
-          },
-          "request": {
-            "method": "GET",
-            "header": [],
-            "body": {
-              "mode": "urlencoded",
-              "urlencoded": []
-            },
-            "url": {
-              "raw": "https://localhost:{{port}}/network/status",
-              "protocol": "https",
-              "host": ["localhost"],
-              "port": "{{port}}",
-              "path": ["network", "status"]
-            }
-          },
-          "response": []
-        },
-        {
-          "name": "config",
-          "id": "1733866b-a938-418d-967c-7a2bae99a3c7",
-          "protocolProfileBehavior": {
-            "disableBodyPruning": true
-          },
-          "request": {
-            "method": "GET",
-            "header": [],
-            "body": {
-              "mode": "urlencoded",
-              "urlencoded": []
-            },
-            "url": {
-              "raw": "https://localhost:{{port}}/network/config",
-              "protocol": "https",
-              "host": ["localhost"],
-              "port": "{{port}}",
-              "path": ["network", "config"]
-            }
-          },
-          "response": []
-        },
-        {
-          "name": "balances",
-          "id": "28e1a02f-972b-4dca-ad2f-8f4b8f512673",
-          "protocolProfileBehavior": {
-            "disableBodyPruning": true
-          },
-          "request": {
-            "method": "POST",
-            "header": [],
-            "body": {
-              "mode": "raw",
-              "raw": "{\n    \"chain\": \"{{chain}}\",\n    \"network\": \"{{network}}\",\n    \"address\": \"{{eth_address}}\",\n    \"tokenSymbols\": [\n        \"ETH\",\n        \"WETH\",\n        \"DAI\",\n        \"UNI\"\n    ]\n}",
-              "options": {
-                "raw": {
-                  "language": "json"
-                }
-              }
-            },
-            "url": {
-              "raw": "https://localhost:{{port}}/network/balances",
-              "protocol": "https",
-              "host": ["localhost"],
-              "port": "{{port}}",
-              "path": ["network", "balances"]
-            }
-          },
-          "response": []
-        },
-        {
-          "name": "poll",
-          "id": "5ddbd3a6-0a18-4e42-8c36-4daba7d25703",
-          "protocolProfileBehavior": {
-            "disableBodyPruning": true
-          },
-          "request": {
-            "method": "POST",
-            "header": [],
-            "body": {
-              "mode": "raw",
-              "raw": "{\n    \"network\": \"{{network}}\",\n    \"chain\": \"{{chain}}\",\n    \"txHash\": \"0x7c61b2954d30ef918ebd491c546c398664f92b49a07651c9452dd708273e780d\"\n}",
-              "options": {
-                "raw": {
-                  "language": "json"
-                }
-              }
-            },
-            "url": {
-              "raw": "https://localhost:{{port}}/network/poll",
-              "protocol": "https",
-              "host": ["localhost"],
-              "port": "{{port}}",
-              "path": ["network", "poll"]
-            }
-          },
-          "response": []
-        },
-        {
-          "name": "tokens",
-          "id": "81b74c6d-ce3e-45d3-8bba-95b9c08ee3ca",
-          "protocolProfileBehavior": {
-            "disableBodyPruning": true
-          },
-          "request": {
-            "method": "GET",
-            "header": [],
-            "body": {
-              "mode": "raw",
-              "raw": ""
-            },
-            "url": {
-              "raw": "https://localhost:{{port}}/network/tokens?chain={{chain}}&network={{network}}&tokenSymbols[]=UNI&tokenSymbols[]=WETH&tokenSymbols[]=LINK",
-              "protocol": "https",
-              "host": ["localhost"],
-              "port": "{{port}}",
-              "path": ["network", "tokens"],
-              "query": [
-                {
-                  "key": "chain",
-                  "value": "{{chain}}"
-                },
-                {
-                  "key": "network",
-                  "value": "{{network}}"
-                },
-                {
-                  "key": "tokenSymbols[]",
-                  "value": "UNI"
-                },
-                {
-                  "key": "tokenSymbols[]",
-                  "value": "WETH"
-                },
-                {
-                  "key": "tokenSymbols[]",
-                  "value": "LINK"
-                }
-              ]
-            }
-          },
-          "response": []
-        }
-      ],
-      "id": "55b4f4d3-2223-4135-87da-a88ffe51c3f1"
-    },
-    {
-      "name": "wallet",
-      "item": [
-        {
-          "name": "/",
-          "id": "c9207cde-1848-49ce-abc0-81d988573724",
-          "protocolProfileBehavior": {
-            "disableBodyPruning": true
-          },
-          "request": {
-            "method": "GET",
-            "header": [],
-            "body": {
-              "mode": "urlencoded",
-              "urlencoded": []
-            },
-            "url": {
-              "raw": "https://localhost:{{port}}/wallet/",
-              "protocol": "https",
-              "host": ["localhost"],
-              "port": "{{port}}",
-              "path": ["wallet", ""]
-            }
-          },
-          "response": []
-        },
-        {
-          "name": "add",
-          "id": "46769eeb-99cf-4fed-ba23-3ee19fd3fe96",
-          "protocolProfileBehavior": {
-            "disableBodyPruning": true
-          },
-          "request": {
-            "method": "POST",
-            "header": [],
-            "body": {
-              "mode": "raw",
-              "raw": "{\n    \"chain\": \"{{chain}}\",\n    \"network\": \"{{network}}\",\n    \"privateKey\": \"{{eth_privateKey2}}\"\n}",
-              "options": {
-                "raw": {
-                  "language": "json"
-                }
-              }
-            },
-            "url": {
-              "raw": "https://localhost:{{port}}/wallet/add",
-              "protocol": "https",
-              "host": ["localhost"],
-              "port": "{{port}}",
-              "path": ["wallet", "add"]
-            }
-          },
-          "response": []
-        },
-        {
-          "name": "remove",
-          "id": "25da6946-481e-48ad-a1d6-5be3595672df",
-          "protocolProfileBehavior": {
-            "disableBodyPruning": true
-          },
-          "request": {
-            "method": "DELETE",
-            "header": [
-              {
-                "key": "chain",
-                "value": "{{chain}}",
-                "type": "text"
-              },
-              {
-                "key": "address",
-                "value": "{{eth_address2}}",
-                "type": "text"
-              }
-            ],
-            "body": {
-              "mode": "raw",
-              "raw": "{\n    \"chain\": \"{{chain}}\",\n    \"address\": \"{{eth_address2}}\"\n}",
-              "options": {
-                "raw": {
-                  "language": "json"
-                }
-              }
-            },
-            "url": {
-              "raw": "https://localhost:{{port}}/wallet/remove",
-              "protocol": "https",
-              "host": ["localhost"],
-              "port": "{{port}}",
-              "path": ["wallet", "remove"]
-            }
-          },
-          "response": []
-        }
-      ],
-      "id": "b89e15df-97a7-4678-aec7-9cb7867c60af"
-    },
-    {
-      "name": "evm",
-      "item": [
-        {
-          "name": "nonce",
-          "id": "fe587076-15ff-419f-a97e-121a5012aefd",
-          "protocolProfileBehavior": {
-            "disableBodyPruning": true
-          },
-          "request": {
-            "method": "POST",
-            "header": [],
-            "body": {
-              "mode": "raw",
-              "raw": "{\n    \"chain\": \"{{chain}}\",\n    \"network\": \"{{network}}\",\n    \"address\": \"{{eth_address}}\"\n}",
-              "options": {
-                "raw": {
-                  "language": "json"
-                }
-              }
-            },
-            "url": {
-              "raw": "https://localhost:{{port}}/evm/nonce",
-              "protocol": "https",
-              "host": ["localhost"],
-              "port": "{{port}}",
-              "path": ["evm", "nonce"]
-            }
-          },
-          "response": []
-        },
-        {
-          "name": "nextNonce",
-          "id": "e96333a8-adb7-450b-b16e-039526a0aa2f",
-          "protocolProfileBehavior": {
-            "disableBodyPruning": true
-          },
-          "request": {
-            "method": "POST",
-            "header": [],
-            "body": {
-              "mode": "raw",
-              "raw": "{\n    \"chain\": \"{{chain}}\",\n    \"network\": \"{{network}}\",\n    \"address\": \"{{eth_address}}\"\n}",
-              "options": {
-                "raw": {
-                  "language": "json"
-                }
-              }
-            },
-            "url": {
-              "raw": "https://localhost:{{port}}/evm/nextNonce",
-              "protocol": "https",
-              "host": ["localhost"],
-              "port": "{{port}}",
-              "path": ["evm", "nextNonce"]
-            }
-          },
-          "response": []
-        },
-        {
-          "name": "allowances",
-          "id": "a0193e45-5509-4516-8d69-e265d8a2ca03",
-          "protocolProfileBehavior": {
-            "disableBodyPruning": true
-          },
-          "request": {
-            "method": "POST",
-            "header": [
-              {
-                "key": "chain",
-                "value": "{{chain}}",
-                "type": "text",
-                "disabled": true
-              },
-              {
-                "key": "network",
-                "value": "{{network}}",
-                "type": "text",
-                "disabled": true
-              },
-              {
-                "key": "spender",
-                "value": "uniswap",
-                "type": "text",
-                "disabled": true
-              },
-              {
-                "key": "address",
-                "value": "{{wallet}}",
-                "type": "text",
-                "disabled": true
-              },
-              {
-                "key": "tokenSymbols[]",
-                "value": "",
-                "type": "text",
-                "disabled": true
-              }
-            ],
-            "body": {
-              "mode": "raw",
-              "raw": "{\n    \"chain\": \"{{chain}}\",\n    \"network\": \"{{network}}\",\n    \"address\": \"{{eth_address}}\",\n    \"spender\": \"uniswap\",\n    \"tokenSymbols\": [\n        \"DAI\",\n        \"WETH\"\n    ]\n}",
-              "options": {
-                "raw": {
-                  "language": "json"
-                }
-              }
-            },
-            "url": {
-              "raw": "https://localhost:{{port}}/evm/allowances",
-              "protocol": "https",
-              "host": ["localhost"],
-              "port": "{{port}}",
-              "path": ["evm", "allowances"]
-            }
-          },
-          "response": []
-        },
-        {
-          "name": "approve",
-          "id": "b5be2969-7623-4664-9d58-4560f6a0fdd0",
-          "protocolProfileBehavior": {
-            "disableBodyPruning": true
-          },
-          "request": {
-            "method": "POST",
-            "header": [],
-            "body": {
-              "mode": "raw",
-              "raw": "{\n    \"chain\": \"{{chain}}\",\n    \"network\": \"{{network}}\",\n    \"address\": \"{{eth_address}}\",\n    \"spender\": \"uniswap\",\n    \"token\": \"DAI\"\n}",
-              "options": {
-                "raw": {
-                  "language": "json"
-                }
-              }
-            },
-            "url": {
-              "raw": "https://localhost:{{port}}/evm/approve",
-              "protocol": "https",
-              "host": ["localhost"],
-              "port": "{{port}}",
-              "path": ["evm", "approve"]
-            }
-          },
-          "response": []
-        },
-        {
-          "name": "cancel",
-          "id": "1af08eb3-9fa8-4c72-b8e5-694996de503d",
-          "protocolProfileBehavior": {
-            "disableBodyPruning": true
-          },
-          "request": {
-            "method": "POST",
-            "header": [],
-            "body": {
-              "mode": "raw",
-              "raw": "{\n    \"chain\": \"{{chain}}\",\n    \"network\": \"{{network}}\",\n    \"address\": \"{{eth_address}}\",\n    \"nonce\": 288\n}",
-              "options": {
-                "raw": {
-                  "language": "json"
-                }
-              }
-            },
-            "url": {
-              "raw": "https://localhost:{{port}}/evm/cancel",
-              "protocol": "https",
-              "host": ["localhost"],
-              "port": "{{port}}",
-              "path": ["evm", "cancel"]
-            }
-          },
-          "response": []
-        }
-      ],
-      "id": "f0d6ed7d-7fcd-44e8-8af4-29ede5634f6d"
-    },
-    {
-      "name": "amm",
-      "item": [
-        {
-          "name": "price",
-          "id": "1dfb9e4d-c2ea-43bd-a361-8ccd69285cdb",
-          "protocolProfileBehavior": {
-            "disableBodyPruning": true
-          },
-          "request": {
-            "method": "POST",
-            "header": [],
-            "body": {
-              "mode": "raw",
-              "raw": "{\n    \"chain\": \"{{chain}}\",\n    \"network\": \"{{network}}\",\n    \"connector\": \"uniswap\",\n    \"base\": \"WETH\",\n    \"quote\": \"UNI\",\n    \"amount\": \"0.1\",\n    \"side\": \"BUY\"\n}",
-              "options": {
-                "raw": {
-                  "language": "json"
-                }
-              }
-            },
-            "url": {
-              "raw": "https://localhost:{{port}}/amm/price",
-              "protocol": "https",
-              "host": ["localhost"],
-              "port": "{{port}}",
-              "path": ["amm", "price"]
-            }
-          },
-          "response": []
-        },
-        {
-          "name": "trade",
-          "id": "3a58516b-3ab6-409d-aac9-7ea7d2dfc9e8",
-          "protocolProfileBehavior": {
-            "disableBodyPruning": true
-          },
-          "request": {
-            "method": "POST",
-            "header": [],
-            "body": {
-              "mode": "raw",
-              "raw": "{\n    \"chain\": \"{{chain}}\",\n    \"network\": \"{{network}}\",\n    \"address\": \"{{eth_address}}\",\n    \"connector\": \"uniswap\",\n    \"base\": \"WETH\",\n    \"quote\": \"UNI\",\n    \"amount\": \"0.1\",\n    \"side\": \"BUY\",\n    \"limitPrice\": \"1.4\"\n}",
-              "options": {
-                "raw": {
-                  "language": "json"
-                }
-              }
-            },
-            "url": {
-              "raw": "https://localhost:{{port}}/amm/trade",
-              "protocol": "https",
-              "host": ["localhost"],
-              "port": "{{port}}",
-              "path": ["amm", "trade"]
-            }
-          },
-          "response": []
-        },
-        {
-          "name": "estimateGas",
-          "id": "7d8b129a-b97a-41d3-8b07-7330494c259c",
-          "protocolProfileBehavior": {
-            "disableBodyPruning": true
-          },
-          "request": {
-            "method": "POST",
-            "header": [],
-            "body": {
-              "mode": "raw",
-              "raw": "{\n    \"chain\": \"{{chain}}\",\n    \"network\": \"{{network}}\",\n    \"connector\": \"uniswap\"\n}",
-              "options": {
-                "raw": {
-                  "language": "json"
-                }
-              }
-            },
-            "url": {
-              "raw": "https://localhost:{{port}}/amm/estimateGas",
-              "protocol": "https",
-              "host": ["localhost"],
-              "port": "{{port}}",
-              "path": ["amm", "estimateGas"]
-            }
-          },
-          "response": []
-        }
-      ],
-      "id": "d975e0eb-65d0-4356-a551-c83c3edfe36a"
-    },
-    {
-      "name": "amm / liquidity",
-      "item": [
-        {
-          "name": "price",
-          "id": "e7cd3296-6a61-4b53-9a76-1bab9081121e",
-          "protocolProfileBehavior": {
-            "disableBodyPruning": true
-          },
-          "request": {
-            "method": "POST",
-            "header": [],
-            "body": {
-              "mode": "raw",
-              "raw": "{\n    \"chain\": \"{{chain}}\",\n    \"network\": \"{{network}}\",\n    \"connector\": \"uniswapLP\",\n    \"token0\": \"UNI\",\n    \"token1\": \"WETH\",\n    \"fee\": \"LOW\",\n    \"period\": 120,\n    \"interval\": 60\n}",
-              "options": {
-                "raw": {
-                  "language": "json"
-                }
-              }
-            },
-            "url": {
-              "raw": "https://localhost:{{port}}/amm/liquidity/price",
-              "protocol": "https",
-              "host": ["localhost"],
-              "port": "{{port}}",
-              "path": ["amm", "liquidity", "price"]
-            }
-          },
-          "response": []
-        },
-        {
-          "name": "add",
-          "id": "ac826888-6545-4490-a130-d109334ac4c1",
-          "protocolProfileBehavior": {
-            "disableBodyPruning": true
-          },
-          "request": {
-            "method": "POST",
-            "header": [],
-            "body": {
-              "mode": "raw",
-              "raw": "{\n    \"chain\": \"{{chain}}\",\n    \"network\": \"{{network}}\",\n    \"address\": \"{{eth_address}}\",\n    \"connector\": \"uniswapLP\",\n    \"token0\": \"UNI\",\n    \"token1\": \"WETH\",\n    \"amount0\": \"0.1\",\n    \"amount1\": \"0.1\",\n    \"fee\": \"LOW\",\n    \"lowerPrice\": \"0.5\",\n    \"upperPrice\": \"1\"\n}",
-              "options": {
-                "raw": {
-                  "language": "json"
-                }
-              }
-            },
-            "url": {
-              "raw": "https://localhost:{{port}}/amm/liquidity/add",
-              "protocol": "https",
-              "host": ["localhost"],
-              "port": "{{port}}",
-              "path": ["amm", "liquidity", "add"]
-            }
-          },
-          "response": []
-        },
-        {
-          "name": "remove",
-          "id": "19a14e19-af94-4fa6-8ed8-5b3e2c26035c",
-          "protocolProfileBehavior": {
-            "disableBodyPruning": true
-          },
-          "request": {
-            "method": "POST",
-            "header": [],
-            "body": {
-              "mode": "raw",
-              "raw": "{\n    \"chain\": \"{{chain}}\",\n    \"network\": \"{{network}}\",\n    \"address\": \"{{eth_address}}\",\n    \"connector\": \"uniswapLP\",\n    \"tokenId\": 51667\n}",
-              "options": {
-                "raw": {
-                  "language": "json"
-                }
-              }
-            },
-            "url": {
-              "raw": "https://localhost:{{port}}/amm/liquidity/remove",
-              "protocol": "https",
-              "host": ["localhost"],
-              "port": "{{port}}",
-              "path": ["amm", "liquidity", "remove"]
-            }
-          },
-          "response": []
-        },
-        {
-          "name": "position",
-          "id": "6346302f-50d4-4474-8e95-04acb4556754",
-          "protocolProfileBehavior": {
-            "disableBodyPruning": true
-          },
-          "request": {
-            "method": "POST",
-            "header": [],
-            "body": {
-              "mode": "raw",
-              "raw": "{\n    \"chain\": \"{{chain}}\",\n    \"network\": \"{{network}}\",\n    \"address\": \"{{eth_address}}\",\n    \"connector\": \"uniswapLP\",\n    \"tokenId\": 51675\n}",
-              "options": {
-                "raw": {
-                  "language": "json"
-                }
-              }
-            },
-            "url": {
-              "raw": "https://localhost:{{port}}/amm/liquidity/position",
-              "protocol": "https",
-              "host": ["localhost"],
-              "port": "{{port}}",
-              "path": ["amm", "liquidity", "position"]
-            }
-          },
-          "response": []
-        },
-        {
-          "name": "collect_fees",
-          "id": "c6fd3ed3-64aa-4995-9671-13c8165cae61",
-          "protocolProfileBehavior": {
-            "disableBodyPruning": true
-          },
-          "request": {
-            "method": "POST",
-            "header": [],
-            "body": {
-              "mode": "raw",
-              "raw": "{\n    \"chain\": \"{{chain}}\",\n    \"network\": \"{{network}}\",\n    \"address\": \"{{eth_address}}\",\n    \"connector\": \"uniswapLP\",\n    \"tokenId\": 51675\n}",
-              "options": {
-                "raw": {
-                  "language": "json"
-                }
-              }
-            },
-            "url": {
-              "raw": "https://localhost:{{port}}/amm/liquidity/collect_fees",
-              "protocol": "https",
-              "host": ["localhost"],
-              "port": "{{port}}",
-              "path": ["amm", "liquidity", "collect_fees"]
-            }
-          },
-          "response": []
-        }
-      ],
-      "id": "3d7a5eb9-b2a6-43d5-bfa2-89651abd5a91"
-    }
-  ]
-=======
 	"info": {
 		"_postman_id": "ade812ab-996f-42ee-ab2a-f1811923360a",
 		"name": "Gateway API",
@@ -1624,5 +872,4 @@
 			"id": "3d7a5eb9-b2a6-43d5-bfa2-89651abd5a91"
 		}
 	]
->>>>>>> 12ebf1b0
 }