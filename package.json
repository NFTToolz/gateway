{
  "name": "hummingbot-gateway",
  "version": "dev-2.0.2",
  "description": "Middleware that helps Hummingbot clients access standardized DEX API endpoints on different blockchain networks",
  "main": "index.js",
  "license": "Apache-2.0",
  "repository": "https://github.com/hummingbot/gateway",
  "scripts": {
    "prebuild": "rimraf dist && mkdir dist",
    "build": "tsc --skipLibCheck --project ./ && yarn copy-files",
    "clean": "rm -rf ./node_modules && rm -rf ./coverage && rm -rf ./logs && yarn run clean:config",
    "clean:config": "find ./conf -maxdepth 1 -regextype posix-extended -regex '.*.*' -delete",
    "format": "prettier . --write",
    "lint": "eslint src test test-scripts --format table --fix",
    "dev": "nodemon src/index.ts",
    "dev:debug": "NODE_ENV=dev DEBUG=* nodemon src/index.ts",
    "start": "/bin/bash ./startup.sh",
    "copy-files": "copyfiles -a 'src/**/schema/*.json' 'src/templates/*.yml' 'src/templates/lists/*.json' 'test/services/data/**/*.*' dist",
    "test": "jest --verbose",
    "test:debug": "node --inspect node_modules/.bin/jest --watch --runInBand",
    "test:unit": "NODE_OPTIONS=--max_old_space_size=10240 jest --runInBand --verbose ./test/",
    "test:cov": "NODE_OPTIONS=--max_old_space_size=10240 jest --runInBand --coverage ./test/",
    "test:scripts": "jest -i --verbose ./test-scripts/*.test.ts"
  },
  "dependencies": {
<<<<<<< HEAD
    "@_etcswap/smart-order-router": "^3.15.2",
    "@balancer-labs/sdk": "^1.1.5",
    "@bancor/carbon-sdk": "^0.0.93-DEV",
    "@cosmjs/amino": "^0.32.2",
=======
    "@balancer-labs/sdk": "^1.1.5",
    "@bancor/carbon-sdk": "^0.0.93-DEV",
    "@cosmjs/amino": "^0.32.2",
    "@cosmjs/cosmwasm-stargate": "^0.31.1",
>>>>>>> 6439cd25
    "@cosmjs/proto-signing": "^0.31.1",
    "@cosmjs/stargate": "^0.31.1",
    "@cosmjs/tendermint-rpc": "^0.32.2",
    "@crocswap/sdk": "^2.4.5",
    "@ethersproject/abstract-provider": "5.7.0",
    "@ethersproject/address": "5.7.0",
    "@ethersproject/contracts": "5.7.0",
    "@ethersproject/networks": "5.7.0",
    "@ethersproject/providers": "5.7.0",
    "@ethersproject/solidity": "5.7.0",
    "@harmony-js/core": "^0.1.57",
    "@harmony-js/utils": "^0.1.56",
    "@improbable-eng/grpc-web": "^0.13.0",
    "@injectivelabs/sdk-ts": "^1.10.58",
    "@osmonauts/math": "^1.11.3",
    "@pancakeswap/sdk": "^4.0.0",
    "@pancakeswap/smart-router": "^4.2.1",
    "@pancakeswap/swap-sdk-core": "^1.0.0",
    "@pancakeswap/tokens": "^0.1.6",
    "@pancakeswap/v3-core": "^1.0.2",
    "@pancakeswap/v3-periphery": "^1.0.2",
    "@pancakeswap/v3-sdk": "^3.7.0",
    "@pangolindex/sdk": "^1.1.0",
    "@sushiswap/sdk": "^5.0.0-canary.116",
    "@taquito/rpc": "^17.0.0",
    "@taquito/signer": "^17.0.0",
    "@taquito/taquito": "^17.0.0",
    "@tinymanorg/tinyman-js-sdk": "^3.0.0",
    "@traderjoe-xyz/sdk-v2": "^2.0.5",
    "@types/fs-extra": "^9.0.13",
    "@types/lodash": "^4.14.178",
    "@types/minimist": "^1.2.2",
    "@types/morgan": "^1.9.3",
    "@types/uuid": "^8.3.4",
    "@uniswap/sdk": "3.0.3",
    "@uniswap/sdk-core": "^5.3.1",
    "@uniswap/smart-order-router": "^3.46.1",
    "@uniswap/v3-core": "^1.0.1",
    "@uniswap/v3-periphery": "^1.1.1",
    "@uniswap/v3-sdk": "^3.13.1",
    "abi-decoder": "^2.4.0",
    "ajv": "^8.6.3",
    "algosdk": "^2.2.0",
    "app-root-path": "^3.0.0",
    "axios": "^1.6.0",
    "big.js": "6.1.1",
    "bn.js": "^5.2.1",
    "body-parser": "^1.19.0",
    "chalk": "^4.1.0",
    "coinalpha-ref-sdk": "1.1.0",
    "dayjs": "^1.10.6",
    "decimal.js-light": "^2.5.1",
    "ethers": "^5.6.2",
    "ethers-xdc": "file:./vendor/ethers-xdc",
    "express": "^4.17.1",
    "express-winston": "^4.1.0",
    "fs-extra": "^10.0.0",
    "graphql-request": "^6.1.0",
    "http-status-codes": "2.2.0",
    "immutable": "^4.2.4",
    "js-yaml": "^4.1.0",
    "level": "^8.0.0",
    "lodash": "^4.17.21",
    "lru-cache": "^7.14.1",
    "mathjs": "^10.5.0",
    "minimist": "^1.2.6",
    "morgan": "^1.10.0",
    "osmo-query": "16.5.2",
    "osmojs": "16.5.1",
    "promise-retry": "^2.0.1",
    "quickswap-sdk": "^3.0.8",
    "swagger-ui-express": "^4.1.6",
    "swap-router-sdk": "^1.21.1",
    "tslib": "^2.3.1",
    "uuid": "^8.3.2",
    "vvs-sdk": "^2.4.0",
    "web3": "^1.7.3",
    "winston": "^3.3.3",
    "winston-daily-rotate-file": "^4.5.5",
    "xsswap-sdk": "^1.0.1",
    "yarn": "^1.22.17"
  },
  "devDependencies": {
    "@babel/core": "^7.0.0-0",
    "@babel/runtime": "^7.0",
    "@connectis/diff-test-coverage": "^1.5.1",
    "@improbable-eng/grpc-web": "^0.13.0",
    "@solana/web3.js": "^1.58.0",
    "@types/app-root-path": "^1.2.4",
    "@types/big.js": "^6.1.3",
    "@types/bs58": "^4.0.1",
    "@types/express": "^4.17.12",
    "@types/fs-extra": "^9.0.13",
    "@types/jest": "^29.5.11",
    "@types/js-yaml": "^4.0.2",
    "@types/level": "^6.0.0",
    "@types/lodash": "^4.14.178",
    "@types/mathjs": "^9.4.2",
    "@types/minimist": "^1.2.2",
    "@types/node": "^15.12.4",
    "@types/node-fetch": "^2.6.1",
    "@types/promise-retry": "^1.1.3",
    "@types/supertest": "^2.0.11",
    "@types/swagger-ui-express": "^4.1.3",
    "@types/uuid": "^8.3.4",
    "@types/ws": "^8.5.3",
    "@typescript-eslint/eslint-plugin": "^7.0.2",
    "@typescript-eslint/parser": "^7.0.2",
    "bs58": "^4.0.1",
    "copyfiles": "^2.4.1",
    "eslint": "^8.57.0",
    "eslint-config-prettier": "^9.1.0",
    "eslint-config-standard": "^16.0.3",
    "eslint-plugin-import": "^2.23.4",
    "eslint-plugin-node": "^11.1.0",
    "eslint-plugin-prettier": "^5.1.3",
    "eslint-plugin-promise": "^5.1.0",
    "eslint-plugin-standard": "^4.0.1",
    "google-protobuf": "^3.2.0",
    "hardhat": "^2.13.0",
    "jest": "^29.7.0",
    "jest-extended": "^0.11.5",
    "jsbi": "^3.2.0",
    "mock-ethers-provider": "^1.0.2",
    "node-cache": "5.1.2",
    "nodemon": "^2.0.16",
    "prettier": "^3.2.5",
    "react": "^18",
    "react-dom": "^18",
    "rimraf": "^3.0.2",
    "supertest": "^6.1.6",
    "ts-jest": "^29.1.1",
    "ts-node": "^10.0.0",
    "typescript": "^5.3.2",
    "viem": "^0.3.x"
  },
  "resolutions": {
    "web3-utils": "1.7.3"
  }
}<|MERGE_RESOLUTION|>--- conflicted
+++ resolved
@@ -23,17 +23,11 @@
     "test:scripts": "jest -i --verbose ./test-scripts/*.test.ts"
   },
   "dependencies": {
-<<<<<<< HEAD
     "@_etcswap/smart-order-router": "^3.15.2",
     "@balancer-labs/sdk": "^1.1.5",
     "@bancor/carbon-sdk": "^0.0.93-DEV",
     "@cosmjs/amino": "^0.32.2",
-=======
-    "@balancer-labs/sdk": "^1.1.5",
-    "@bancor/carbon-sdk": "^0.0.93-DEV",
-    "@cosmjs/amino": "^0.32.2",
     "@cosmjs/cosmwasm-stargate": "^0.31.1",
->>>>>>> 6439cd25
     "@cosmjs/proto-signing": "^0.31.1",
     "@cosmjs/stargate": "^0.31.1",
     "@cosmjs/tendermint-rpc": "^0.32.2",
