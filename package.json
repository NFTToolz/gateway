{
  "name": "hummingbot-gateway",
  "version": "dev-1.27.0",
  "description": "Middleware that helps Hummingbot clients access standardized DEX API endpoints on different blockchain networks",
  "main": "index.js",
  "license": "Apache-2.0",
  "repository": "https://github.com/hummingbot/gateway",
  "scripts": {
    "prebuild": "rimraf dist && mkdir dist",
    "build": "tsc --skipLibCheck --project ./ && yarn copy-files",
    "clean": "rm -rf ./node_modules && rm -rf ./coverage && rm -rf ./logs && yarn run clean:config",
    "clean:config": "find ./conf -maxdepth 1 -regextype posix-extended -regex '.*.*' -delete",
    "format": "prettier . --write",
    "lint": "eslint src test test-scripts --format table --fix",
    "dev": "nodemon src/index.ts",
    "dev:debug": "NODE_ENV=dev DEBUG=* nodemon src/index.ts",
    "start": "/bin/bash ./startup.sh",
    "copy-files": "copyfiles -a 'src/**/schema/*.json' 'src/templates/*.yml' 'src/templates/lists/*.json' 'test/services/data/**/*.*' dist",
    "test": "jest --verbose",
    "test:debug": "node --inspect node_modules/.bin/jest --watch --runInBand",
    "test:unit": "NODE_OPTIONS=--max_old_space_size=10240 jest --runInBand --verbose ./test/",
    "test:cov": "NODE_OPTIONS=--max_old_space_size=10240 jest --runInBand --coverage ./test/",
    "test:scripts": "jest -i --verbose ./test-scripts/*.test.ts"
  },
  "dependencies": {
<<<<<<< HEAD
    "@balancer-labs/sdk": "^1.1.2",
    "@cosmjs/proto-signing": "^0.28.10",
    "@cosmjs/stargate": "^0.28.13",
=======
    "@cosmjs/amino": "^0.32.2",
    "@bancor/carbon-sdk": "^0.0.93-DEV",
    "@cosmjs/proto-signing": "^0.31.1",
    "@cosmjs/stargate": "^0.31.1",
    "@cosmjs/tendermint-rpc": "^0.32.2",
>>>>>>> ee9dbcfe
    "@crocswap/sdk": "^2.4.5",
    "@ethersproject/abstract-provider": "5.7.0",
    "@ethersproject/address": "5.7.0",
    "@ethersproject/contracts": "5.7.0",
    "@ethersproject/networks": "5.7.0",
    "@ethersproject/providers": "5.7.0",
    "@ethersproject/solidity": "5.7.0",
    "@harmony-js/core": "^0.1.57",
    "@harmony-js/utils": "^0.1.56",
    "@improbable-eng/grpc-web": "^0.13.0",
    "@injectivelabs/sdk-ts": "^1.10.58",
    "@osmonauts/math": "^1.11.3",
    "@pancakeswap/sdk": "^4.0.0",
    "@pancakeswap/smart-router": "^4.2.1",
    "@pancakeswap/swap-sdk-core": "^1.0.0",
    "@pancakeswap/tokens": "^0.1.6",
    "@pancakeswap/v3-core": "^1.0.2",
    "@pancakeswap/v3-periphery": "^1.0.2",
    "@pancakeswap/v3-sdk": "^3.7.0",
    "@pangolindex/sdk": "^1.1.0",
    "@perp/sdk-curie": "^1.16.0",
    "@sushiswap/sdk": "^5.0.0-canary.116",
    "@taquito/rpc": "^17.0.0",
    "@taquito/signer": "^17.0.0",
    "@taquito/taquito": "^17.0.0",
    "@tinymanorg/tinyman-js-sdk": "^3.0.0",
    "@traderjoe-xyz/sdk-v2": "^2.0.5",
    "@types/fs-extra": "^9.0.13",
    "@types/lodash": "^4.14.178",
    "@types/minimist": "^1.2.2",
    "@types/morgan": "^1.9.3",
    "@types/uuid": "^8.3.4",
    "@uniswap/sdk": "3.0.2",
    "@uniswap/sdk-core": "^3.0.0",
    "@uniswap/smart-order-router": "^2.5.26",
    "@uniswap/v3-core": "^1.0.0",
    "@uniswap/v3-periphery": "^1.1.1",
    "@uniswap/v3-sdk": "^3.7.0",
    "abi-decoder": "^2.4.0",
    "ajv": "^8.6.3",
    "algosdk": "^2.2.0",
    "app-root-path": "^3.0.0",
    "axios": "^1.6.0",
    "big.js": "6.1.1",
    "bn.js": "^5.2.1",
    "body-parser": "^1.19.0",
    "chalk": "^4.1.0",
    "coinalpha-ref-sdk": "1.1.0",
    "dayjs": "^1.10.6",
    "decimal.js-light": "^2.5.1",
    "ethers": "^5.6.2",
    "ethers-xdc": "file:./vendor/ethers-xdc",
    "express": "^4.17.1",
    "express-winston": "^4.1.0",
    "fs-extra": "^10.0.0",
    "graphql-request": "^6.1.0",
    "http-status-codes": "2.2.0",
    "immutable": "^4.2.4",
    "js-yaml": "^4.1.0",
    "kujira.js": "0.9.6",
    "level": "^8.0.0",
    "lodash": "^4.17.21",
    "lru-cache": "^7.14.1",
    "mathjs": "^10.5.0",
    "minimist": "^1.2.6",
    "morgan": "^1.10.0",
    "near-api-js": "1.0.0",
    "osmo-query": "16.5.2",
    "osmojs": "16.5.1",
    "promise-retry": "^2.0.1",
    "quickswap-sdk": "^3.0.8",
    "quipuswap-v3-sdk": "^0.0.7",
    "swagger-ui-express": "^4.1.6",
    "swap-router-sdk": "^1.21.1",
    "tslib": "^2.3.1",
    "uuid": "^8.3.2",
    "vvs-sdk": "^2.4.0",
    "web3": "^1.7.3",
    "winston": "^3.3.3",
    "winston-daily-rotate-file": "^4.5.5",
    "xrpl": "^2.7.0",
    "xsswap-sdk": "^1.0.1",
    "yarn": "^1.22.17"
  },
  "devDependencies": {
    "@babel/core": "^7.0.0-0",
    "@babel/runtime": "^7.0",
    "@connectis/diff-test-coverage": "^1.5.1",
    "@improbable-eng/grpc-web": "^0.13.0",
    "@solana/web3.js": "^1.58.0",
    "@types/app-root-path": "^1.2.4",
    "@types/big.js": "^6.1.3",
    "@types/bs58": "^4.0.1",
    "@types/express": "^4.17.12",
    "@types/fs-extra": "^9.0.13",
    "@types/jest": "^29.5.11",
    "@types/js-yaml": "^4.0.2",
    "@types/level": "^6.0.0",
    "@types/lodash": "^4.14.178",
    "@types/mathjs": "^9.4.2",
    "@types/minimist": "^1.2.2",
    "@types/node": "^15.12.4",
    "@types/node-fetch": "^2.6.1",
    "@types/promise-retry": "^1.1.3",
    "@types/supertest": "^2.0.11",
    "@types/swagger-ui-express": "^4.1.3",
    "@types/uuid": "^8.3.4",
    "@types/ws": "^8.5.3",
    "@typescript-eslint/eslint-plugin": "^7.0.2",
    "@typescript-eslint/parser": "^7.0.2",
    "bs58": "^4.0.1",
    "copyfiles": "^2.4.1",
    "eslint": "^8.57.0",
    "eslint-config-prettier": "^9.1.0",
    "eslint-config-standard": "^16.0.3",
    "eslint-plugin-import": "^2.23.4",
    "eslint-plugin-node": "^11.1.0",
    "eslint-plugin-prettier": "^5.1.3",
    "eslint-plugin-promise": "^5.1.0",
    "eslint-plugin-standard": "^4.0.1",
    "google-protobuf": "^3.2.0",
    "hardhat": "^2.13.0",
    "jest": "^29.7.0",
    "jest-extended": "^0.11.5",
    "jsbi": "^3.2.0",
    "mock-ethers-provider": "^1.0.2",
    "node-cache": "5.1.2",
    "nodemon": "^2.0.16",
    "prettier": "^3.2.5",
    "react": "^18",
    "react-dom": "^18",
    "rimraf": "^3.0.2",
    "supertest": "^6.1.6",
    "ts-jest": "^29.1.1",
    "ts-node": "^10.0.0",
    "typescript": "^5.3.2",
    "viem": "^0.3.x"
  },
  "resolutions": {
    "web3-utils": "1.7.3"
  }
}<|MERGE_RESOLUTION|>--- conflicted
+++ resolved
@@ -23,17 +23,12 @@
     "test:scripts": "jest -i --verbose ./test-scripts/*.test.ts"
   },
   "dependencies": {
-<<<<<<< HEAD
     "@balancer-labs/sdk": "^1.1.2",
-    "@cosmjs/proto-signing": "^0.28.10",
-    "@cosmjs/stargate": "^0.28.13",
-=======
     "@cosmjs/amino": "^0.32.2",
     "@bancor/carbon-sdk": "^0.0.93-DEV",
     "@cosmjs/proto-signing": "^0.31.1",
     "@cosmjs/stargate": "^0.31.1",
     "@cosmjs/tendermint-rpc": "^0.32.2",
->>>>>>> ee9dbcfe
     "@crocswap/sdk": "^2.4.5",
     "@ethersproject/abstract-provider": "5.7.0",
     "@ethersproject/address": "5.7.0",
