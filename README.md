```
╔██████╗  █████╗ ████████╗███████╗██╗    ██╗ █████╗ ██╗   ██╗
██╔════╝ ██╔══██╗╚══██╔══╝██╔════╝██║    ██║██╔══██╗╚██╗ ██╔╝
██║  ███╗███████║   ██║   █████╗  ██║ █╗ ██║███████║ ╚████╔╝
██║   ██║██╔══██║   ██║   ██╔══╝  ██║███╗██║██╔══██║  ╚██╔╝
╚██████╔╝██║  ██║   ██║   ███████╗╚███╔███╔╝██║  ██║   ██║
 ╚═════╝ ╚═╝  ╚═╝   ╚═╝   ╚══════╝ ╚══╝╚══╝ ╚═╝  ╚═╝   ╚═╝
```

# Hummingbot Gateway

## Introduction

<<<<<<< HEAD
Hummingbot Gateway is a versatile API and Model Context Protocol (MCP) server that standardizes interactions with blockchain networks and decentralized exchanges (DEXs). It acts as a middleware layer, providing a unified interface for performing actions like checking balances, executing trades, and managing wallets across different protocols.

Gateway can be accessed through:
- **MCP (Model Context Protocol)**: Use AI assistants like Claude to interact with Gateway through natural language
- **REST API**: Direct HTTP/HTTPS endpoints for programmatic access
- **Hummingbot Client**: For automated trading strategies, use the [Hummingbot repository](https://github.com/hummingbot/hummingbot)

### Key Features
- **Standardized REST API**: Consistent endpoints for interacting with blockchains (Ethereum, Solana) and DEXs (Uniswap, Jupiter, Raydium, Meteora)
- **MCP Integration**: Natural language interaction with trading operations through AI assistants
- **Modular Architecture**: Clear separation of concerns with distinct modules for chains, connectors, configuration, and wallet management
- **TypeScript-based**: Leverages the TypeScript ecosystem and popular libraries like Fastify, Ethers.js, and Solana/web3.js
- **Extensible**: Easily extended with new chains and connectors

### Core Technologies
- **Backend**: Node.js, TypeScript, Fastify
- **Blockchain Interaction**: Ethers.js (Ethereum), @solana/web3.js (Solana)
- **Package Manager**: pnpm
- **Testing**: Jest
- **Linting/Formatting**: ESLint, Prettier
=======
Hummingbot Gateway is a REST API that provides a unified interface for interacting with **blockchain networks** (wallet, node & chain operations) and **decentralized exchanges (DEX)** (trading, liquidity provision, and market data).
>>>>>>> 7f63d829

Gateway abstracts the complexity of interacting with different blockchain protocols by providing standardized endpoints that work consistently across different chains and DEXs. Built with TypeScript to leverage native blockchain SDKs, it offers a language-agnostic API that can be integrated into any trading system.

### Key Features

<<<<<<< HEAD
Gateway is written in TypeScript to leverage JavaScript-based SDKs provided by blockchains and DEX protocols. The advantage of using Gateway is it provides a standardized, language-agnostic approach to interacting with these protocols.

## MCP (Model Context Protocol) Integration

Gateway includes an enhanced MCP server that exposes trading operations as tools for AI assistants like Claude. This enables natural language interaction with decentralized exchanges and blockchain networks with reduced permission requests through resources and prompts.

### Available MCP Tools (18 total)

#### Discovery Tools (4)
- **get_chains** - Get available blockchain networks
- **get_connectors** - Get available DEX connectors
- **get_tokens** - Get supported tokens for a chain/network
- **get_status** - Get blockchain network status

#### Configuration Tools (5)
- **get_config** - Get configuration settings
- **update_config** - Update configuration values
- **get_pools** - Get default pools for a connector
- **add_pool** - Add a default pool
- **remove_pool** - Remove a default pool

#### Trading Tools (5)
- **quote_swap** - Get swap quotes
- **execute_swap** - Execute token swaps
- **get_pool_info** - Get liquidity pool information
- **estimate_gas** - Estimate gas prices
- **poll_transaction** - Poll transaction status

#### Wallet Tools (4)
- **wallet_list** - List wallets
- **wallet_add** - Add new wallet
- **wallet_remove** - Remove wallet
- **get_balances** - Get token balances

### MCP Resources (8 total)
Resources provide read-only access without requiring permissions:

- `gateway://chains` - Available blockchain networks
- `gateway://connectors` - DEX connectors and capabilities
- `gateway://config/ethereum` - Ethereum configuration
- `gateway://config/solana` - Solana configuration
- `gateway://wallets` - Wallet list
- `gateway://token-lists/ethereum-mainnet` - Ethereum token list
- `gateway://token-lists/solana-mainnet` - Solana token list
- `gateway://openapi` - Complete API specification

### MCP Prompts (4 total)
Guided workflows for complex operations:

- **swap_optimizer** - Find best swap route across DEXs
- **portfolio_analyzer** - Analyze wallet portfolio
- **liquidity_finder** - Find best liquidity pools
- **gas_optimizer** - Optimize gas settings

### Quick Start with Claude Code

```bash
# 1. Build MCP server
pnpm mcp:build

# 2. Start Gateway
pnpm start --passphrase=YOUR_PASSPHRASE

# 3. Add to Claude Code (from gateway directory)
claude mcp add gateway -e GATEWAY_URL=http://localhost:15888 -- node dist/mcp/index.js

# 4. Use in Claude Code
# Example: "What chains are available?"
# Example: "Show me the Ethereum configuration" (uses resource, no permission needed)
# Example: "Help me find the best swap route for 1 ETH to USDC" (uses prompt)
```

### MCP Benefits

- **Fewer Interruptions**: Resources and prompts reduce permission requests
- **Better Organization**: Tools grouped by functionality
- **Offline Support**: Fallback data when Gateway isn't running
- **Guided Assistance**: Prompts provide structured workflows
- **Comprehensive Coverage**: All major Gateway operations exposed

For detailed MCP setup instructions and architecture, see the [MCP documentation](./src/mcp/README.md).

Gateway may be used alongside the main [Hummingbot client](https://github.com/hummingbot/hummingbot) to enable trading and market making on DEXs, or as a standalone API/MCP server.
=======
- **Multi-Chain Support**: Ethereum (and EVM-compatible chains) and Solana
- **DEX Integration**: Jupiter, Uniswap, Raydium, and Meteora
- **Trading Types**: Simple swaps, AMM (V2-style), and CLMM (V3-style concentrated liquidity)
- **Wallet Management**: Secure wallet storage and transaction signing
- **Swagger Documentation**: Auto-generated interactive API docs at `/docs`
- **TypeBox Validation**: Type-safe request/response schemas

### Supported Networks
>>>>>>> 7f63d829

#### Ethereum & EVM Networks
- Ethereum Mainnet
- Arbitrum
- Avalanche
- Base
- BSC (Binance Smart Chain)
- Celo
- Optimism
- Polygon
- World Chain
- Sepolia (testnet)

#### Solana Networks
- Solana Mainnet
- Solana Devnet

### Supported DEX Protocols

| Protocol | Chain | Swap | AMM | CLMM |
|----------|-------|------|-----|------|
| Jupiter | Solana | ✅ | ❌ | ❌ |
| Meteora | Solana | ✅ | ❌ | ✅ |
| Raydium | Solana | ✅ | ✅ | ✅ |
| Uniswap | Ethereum/EVM | ✅ | ✅ | ✅ |

Gateway uses [Swagger](https://swagger.io/) for API documentation. When running in development mode, access the interactive API documentation at: <http://localhost:15888/docs>


## Installation from Source

### Install NodeJS 20+

We recommend downloading the graphical installer from the [NodeJS official site](https://nodejs.org/en/download/).

For terminal-based users, follow the steps below to install from a Linux-based machine (Ubunbu 20+)

```bash
#  Ensure your package list is up to date and install curl
sudo apt update && sudo apt install -y curl

# Add Node 20.x repository
curl -fsSL https://deb.nodesource.com/setup_20.x | sudo -E bash -


# Install the default versions from Ubuntu’s repository:
sudo apt install -y nodejs

# Check Node.js version: 
nodejs --version
```  

### Install `pnpm` package manager

`pnpm` is a faster and more space-efficient package manager than `npm`.

```bash
# Install PNPM globally
sudo npm install -g pnpm

# Check pnpm version
pnpm --version
```

### Clone Gateway repo

```bash
# Clone Github repo
git clone https://github.com/hummingbot/gateway.git

# Go to newly created folder
cd gateway

# Switch to main branch (or a specific version branch like core-2.6)
git checkout main
```

### Setup Gateway
```bash
# Install JS libraries
pnpm install

# Complile Typescript into JS
pnpm build

# Run Gateway setup script, which helps you set configs and CERTS_PATH
./gateway-setup.sh
```

### Start Gateway

You can run Gateway in the Gateway server in unencrypted HTTP mode using the `--dev` flag. Note that a passphrase is still needed to encrypt and decrypt wallets used in executing transactions.

```bash
pnpm start --passphrase=<PASSPHRASE> --dev
```

To start the Gateway server in HTTPS mode, run the command without the `--dev` flag. Make sure to use the same passphrase that you used to generate certs in the Hummingbot client.

```bash
pnpm start --passphrase=<PASSPHRASE>
```

## Installation with Docker

Build the Gateway Docker image locally by executing the below command. You may replace `development` with a tag of your choice.

```bash
docker build \
  --build-arg BRANCH=$(git rev-parse --abbrev-ref HEAD) \
  --build-arg COMMIT=$(git rev-parse HEAD) \
  --build-arg BUILD_DATE=$(date -u +"%Y-%m-%d") \
  -t hummingbot/gateway:development -f Dockerfile .
```

### Start Gateway from Docker

Start a container in HTTPS mode using this `development` Docker image. Make sure to replace `<PASSPHRASE>` with the passphrase you used to generate the certs in the Hummingbot client. 

```bash
docker run --name gateway \
  -p 15888:15888 \
  -v "$(pwd)/conf:/home/gateway/conf" \
  -v "$(pwd)/logs:/home/gateway/logs" \
  -v "$(pwd)/db:/home/gateway/db" \
  -v "$(pwd)/certs:/home/gateway/certs" \
  -e GATEWAY_PASSPHRASE=<PASSPHRASE> \
  hummingbot/gateway:development
```
Afterwards, clients with valid certificates can connect to Gateway at: <https://localhost:15888>

You may also start the container in HTTP mode by setting the `DEV` environment variable to `true`. Note that this will disable HTTPS and allow unauthenticated access to Gateway and its endpoints.

```bash
docker run --name gateway \
  -p 15888:15888 \
  -v "$(pwd)/conf:/home/gateway/conf" \
  -v "$(pwd)/logs:/home/gateway/logs" \
  -v "$(pwd)/db:/home/gateway/db" \
  -v "$(pwd)/certs:/home/gateway/certs" \
  -e DEV=true \
  hummingbot/gateway:development
```

Afterwards, client may connect to Gateway at: <http://localhost:15888> and you can access the Swagger documentation UI at: <http://localhost:15888/docs>


<<<<<<< HEAD
=======
## API Endpoints Overview

### System Endpoints
- `GET /` - Health check
- `GET /chains` - List supported blockchains
- `GET /connectors` - List supported DEX connectors

### Configuration Management
- `GET /config` - Get configuration
- `POST /config/update` - Update configuration

### Wallet Management
- `GET /wallet` - List all wallets
- `POST /wallet/add` - Add new wallet
- `DELETE /wallet/remove` - Remove wallet
- `POST /wallet/sign` - Sign message

### Chain Operations

#### Ethereum/EVM (`/chains/ethereum`)
- `GET /status` - Chain connection status
- `GET /tokens` - Get token information
- `GET /balances` - Get wallet balances
- `GET /allowances` - Check token allowances
- `POST /approve` - Approve token spending
- `GET /poll` - Poll transaction status

#### Solana (`/chains/solana`)
- `GET /status` - Chain connection status
- `GET /tokens` - Get token information
- `GET /balances` - Get wallet balances
- `GET /poll` - Poll transaction status

### DEX Trading Endpoints

#### Simple Swaps
- `GET /connectors/{dex}/quote-swap` - Get swap quote
- `POST /connectors/{dex}/execute-swap` - Execute swap

#### AMM Operations (Uniswap V2, Raydium)
- `GET /connectors/{dex}/amm/pool-info` - Pool information
- `GET /connectors/{dex}/amm/position-info` - LP position details
- `POST /connectors/{dex}/amm/add-liquidity` - Add liquidity
- `POST /connectors/{dex}/amm/remove-liquidity` - Remove liquidity

#### CLMM Operations (Uniswap V3, Raydium, Meteora)
- `GET /connectors/{dex}/clmm/pool-info` - Pool information
- `GET /connectors/{dex}/clmm/positions-owned` - List positions
- `POST /connectors/{dex}/clmm/open-position` - Open position
- `POST /connectors/{dex}/clmm/add-liquidity` - Add to position
- `POST /connectors/{dex}/clmm/remove-liquidity` - Remove from position
- `POST /connectors/{dex}/clmm/collect-fees` - Collect fees
>>>>>>> 7f63d829

## Contribution

Gateway is part of the open source Hummingbot project, which is powered by community contributions. Please see the [Contributing](https://hummingbot.org/gateway/contributing/) guide in the Hummingbot docs for more information.

Here are some ways that you can contribute to Gateway:

- File an issue at [hummingbot issues](https://github.com/hummingbot/gateway/issues)
- Make a [pull request](https://github.com/hummingbot/gateway/)
- Edit the [docs](https://github.com/hummingbot/hummingbot-site/)
- Vote in quarterly [polls](https://snapshot.org/#/hbot.eth) to decide which DEXs Gateway should support

## Configuration

- To run in HTTP mode (for development), use `pnpm start --dev`. By default, Gateway runs in secure HTTPS mode.

- If you want Gateway to log to standard out, set `logToStdOut` to `true` in [conf/server.yml](./conf/server.yml).

- The format of configuration files are dictated by [src/services/config-manager-v2.ts](./src/services/config-manager-v2.ts) and the corresponding schema files in [src/templates/namespace](./src/templates/namespace).

- For each supported chain, token lists that translate address to symbols for each chain are stored in `/conf/tokens`. Use the `/tokens` API endpoints to manage tokens - changes require a Gateway restart to take effect.


## Architecture

<<<<<<< HEAD
Gateway follows a modular architecture with clear separation of concerns:

```
/src
├── chains/               # Blockchain-specific implementations
├── connectors/           # DEX-specific implementations
├── mcp/                  # Model Context Protocol server
├── services/             # Core services (config, logging, tokens)
├── schemas/              # API request/response schemas (TypeBox)
├── config/               # Configuration routes and utilities
└── wallet/               # Wallet management
```

### Key Components

#### Chains
The `src/chains` directory contains blockchain network implementations. Each chain module includes:
- Core chain class implementing operations like `getBalances`, `getTokens`
- Chain-specific routes defining API endpoints
- Configuration management for the chain

#### Connectors
The `src/connectors` directory houses DEX protocol implementations. Each connector provides:
- **Quoting**: Getting price quotes for swaps
- **Trading**: Executing trades
- **Liquidity Pool Info**: Fetching pool information
- Support for different DEX models (AMM, CLMM)

#### MCP Server
The `src/mcp` directory implements the Model Context Protocol server, exposing Gateway's functionality as "tools" that can be called by AI assistants.

#### Services
Essential services in `src/services` include:
- **config-manager-v2.ts**: Robust configuration management with validation
- **logger.ts**: Flexible logging service
- **token-service.ts**: Token list management with security validation
=======
Gateway follows a modular architecture with clear separation between chains, connectors, and core services:

### Directory Structure

```
src/
├── chains/              # Blockchain implementations
│   ├── ethereum/        # Ethereum and EVM chains
│   │   ├── ethereum.ts  # Core chain class
│   │   ├── routes/      # Individual route handlers
│   │   └── ethereum.routes.ts
│   └── solana/          # Solana chain
│       ├── solana.ts
│       ├── routes/
│       └── solana.routes.ts
├── connectors/          # DEX implementations
│   ├── jupiter/         # Jupiter aggregator (Solana)
│   ├── meteora/         # Meteora CLMM (Solana)
│   ├── raydium/         # Raydium AMM/CLMM (Solana)
│   └── uniswap/         # Uniswap V2/V3 (Ethereum)
├── schemas/             # TypeBox schemas
│   ├── trading-types/   # AMM, CLMM, Swap schemas
│   └── json/            # JSON schemas
├── services/            # Core services
├── wallet/              # Wallet management
└── config/              # Configuration management
```

### Design Patterns

- **Singleton Pattern**: Chains and connectors use singleton instances per network
- **Route Organization**: Each module has a dedicated routes folder with operation-specific files
- **Schema Validation**: All API requests/responses validated with TypeBox schemas
- **Error Handling**: Consistent error responses using Fastify's httpErrors

### Key Components

#### Chains
Handle blockchain interactions including:
- Wallet balance queries
- Token information and lists
- Transaction submission and monitoring
- Gas estimation
- Token approvals (EVM only)

#### Connectors
Implement DEX-specific logic for:
- Price quotes and routing
- Swap execution
- Liquidity pool operations
- Position management (CLMM)
- Fee collection

#### Services
Provide shared functionality:
- Configuration management with YAML/JSON schemas
- Structured logging with Winston
- Database operations with LevelDB
- API server setup with Fastify
>>>>>>> 7f63d829

## Testing

For a pull request merged into the codebase, it has to pass unit test coverage requirements. Take a look at [Workflow](./.github/workflows/workflow.yml) for more details.

### Unit tests

Run all unit tests.

```bash
pnpm test
```

Run an individual test folder or file

```bash
GATEWAY_TEST_MODE=dev jest --runInBand test/<folder>/<file>.test.ts
```

### Test Structure

The test directory is organized as follows:

```
/test
  /chains/                    # Chain endpoint tests
    chain.test.js            # Chain routes test
    ethereum.test.js         # Ethereum chain tests
    solana.test.js           # Solana chain tests
  /connectors/                # Connector endpoint tests by protocol
    /jupiter/                 # Jupiter connector tests
    /uniswap/                 # Uniswap connector tests
    /raydium/                 # Raydium connector tests
    /meteora/                 # Meteora connector tests
  /mocks/                     # Mock response data
    /chains/                  # Chain mock responses
      chains.json            # Chain routes mock response
      /ethereum/             # Ethereum mock responses
      /solana/               # Solana mock responses
    /connectors/              # Connector mock responses
  /services/                  # Service tests
    /data/                    # Test data files
  /wallet/                    # Wallet tests
  /config/                    # Configuration tests
  /jest-setup.js              # Test environment configuration
```

For more details on the test setup and structure, see [Test README](./test/README.md).

## Development Guide

### Adding a New Chain

1. **Create chain implementation**:
   ```typescript
   // src/chains/mychain/mychain.ts
   export class MyChain extends ChainBase {
     private static instances: Record<string, MyChain> = {};
     
     public static getInstance(network: string): MyChain {
       if (!MyChain.instances[network]) {
         MyChain.instances[network] = new MyChain(network);
       }
       return MyChain.instances[network];
     }
   }
   ```

2. **Implement required methods**:
   - `getWallet(address: string)`
   - `getBalance(address: string)`
   - `getTokens(tokenSymbols: string[])`
   - `getStatus()`

3. **Create route handlers** in `src/chains/mychain/routes/`

4. **Add configuration**:
   - Create `src/templates/mychain.yml`
   - Add JSON schema in `src/templates/json/mychain-schema.json`

5. **Register the chain** in `src/chains/chain.routes.ts`

### Adding a New Connector

1. **Choose the appropriate base class**:
   - For AMM: Extend from AMM base functionality
   - For CLMM: Implement CLMM interface
   - For simple swaps: Implement basic swap methods

2. **Create connector class**:
   ```typescript
   // src/connectors/mydex/mydex.ts
   export class MyDex {
     private static instances: Record<string, MyDex> = {};
     
     public static getInstance(chain: string, network: string): MyDex {
       const key = `${chain}:${network}`;
       if (!MyDex.instances[key]) {
         MyDex.instances[key] = new MyDex(chain, network);
       }
       return MyDex.instances[key];
     }
   }
   ```

3. **Implement trading methods** based on supported operations

4. **Create route files** following the pattern:
   - Swap routes in `routes/`
   - AMM routes in `amm-routes/`
   - CLMM routes in `clmm-routes/`

5. **Add configuration and register** in `src/connectors/connector.routes.ts`

### Testing Requirements

- Minimum 75% code coverage for new features
- Create mock responses in `test/mocks/`
- Write unit tests for all route handlers
- Test error cases and edge conditions

## Linting and Formatting

This repo uses `eslint` and `prettier` for code quality and consistent formatting.

Run linting manually with:

```bash
pnpm lint
```

Format code with prettier:

```bash
pnpm format
```

## Troubleshooting

### Fixing bigint-buffer warnings

If you see warnings like `bigint: Failed to load bindings, pure JS will be used (try npm run rebuild?)` when running Gateway, you can safely ignore them. The warnings are related to the bigint-buffer package, which falls back to pure JavaScript implementation when native bindings are not available. This doesn't affect Gateway's functionality.

If you want to attempt to fix these warnings, you can run:

```bash
pnpm rebuild-bigint
```

Note that this requires having the necessary C++ build tools installed on your system.<|MERGE_RESOLUTION|>--- conflicted
+++ resolved
@@ -11,7 +11,6 @@
 
 ## Introduction
 
-<<<<<<< HEAD
 Hummingbot Gateway is a versatile API and Model Context Protocol (MCP) server that standardizes interactions with blockchain networks and decentralized exchanges (DEXs). It acts as a middleware layer, providing a unified interface for performing actions like checking balances, executing trades, and managing wallets across different protocols.
 
 Gateway can be accessed through:
@@ -32,15 +31,11 @@
 - **Package Manager**: pnpm
 - **Testing**: Jest
 - **Linting/Formatting**: ESLint, Prettier
-=======
-Hummingbot Gateway is a REST API that provides a unified interface for interacting with **blockchain networks** (wallet, node & chain operations) and **decentralized exchanges (DEX)** (trading, liquidity provision, and market data).
->>>>>>> 7f63d829
 
 Gateway abstracts the complexity of interacting with different blockchain protocols by providing standardized endpoints that work consistently across different chains and DEXs. Built with TypeScript to leverage native blockchain SDKs, it offers a language-agnostic API that can be integrated into any trading system.
 
 ### Key Features
 
-<<<<<<< HEAD
 Gateway is written in TypeScript to leverage JavaScript-based SDKs provided by blockchains and DEX protocols. The advantage of using Gateway is it provides a standardized, language-agnostic approach to interacting with these protocols.
 
 ## MCP (Model Context Protocol) Integration
@@ -124,16 +119,6 @@
 For detailed MCP setup instructions and architecture, see the [MCP documentation](./src/mcp/README.md).
 
 Gateway may be used alongside the main [Hummingbot client](https://github.com/hummingbot/hummingbot) to enable trading and market making on DEXs, or as a standalone API/MCP server.
-=======
-- **Multi-Chain Support**: Ethereum (and EVM-compatible chains) and Solana
-- **DEX Integration**: Jupiter, Uniswap, Raydium, and Meteora
-- **Trading Types**: Simple swaps, AMM (V2-style), and CLMM (V3-style concentrated liquidity)
-- **Wallet Management**: Secure wallet storage and transaction signing
-- **Swagger Documentation**: Auto-generated interactive API docs at `/docs`
-- **TypeBox Validation**: Type-safe request/response schemas
-
-### Supported Networks
->>>>>>> 7f63d829
 
 #### Ethereum & EVM Networks
 - Ethereum Mainnet
@@ -281,8 +266,6 @@
 Afterwards, client may connect to Gateway at: <http://localhost:15888> and you can access the Swagger documentation UI at: <http://localhost:15888/docs>
 
 
-<<<<<<< HEAD
-=======
 ## API Endpoints Overview
 
 ### System Endpoints
@@ -335,7 +318,6 @@
 - `POST /connectors/{dex}/clmm/add-liquidity` - Add to position
 - `POST /connectors/{dex}/clmm/remove-liquidity` - Remove from position
 - `POST /connectors/{dex}/clmm/collect-fees` - Collect fees
->>>>>>> 7f63d829
 
 ## Contribution
 
@@ -361,7 +343,6 @@
 
 ## Architecture
 
-<<<<<<< HEAD
 Gateway follows a modular architecture with clear separation of concerns:
 
 ```
@@ -398,67 +379,6 @@
 - **config-manager-v2.ts**: Robust configuration management with validation
 - **logger.ts**: Flexible logging service
 - **token-service.ts**: Token list management with security validation
-=======
-Gateway follows a modular architecture with clear separation between chains, connectors, and core services:
-
-### Directory Structure
-
-```
-src/
-├── chains/              # Blockchain implementations
-│   ├── ethereum/        # Ethereum and EVM chains
-│   │   ├── ethereum.ts  # Core chain class
-│   │   ├── routes/      # Individual route handlers
-│   │   └── ethereum.routes.ts
-│   └── solana/          # Solana chain
-│       ├── solana.ts
-│       ├── routes/
-│       └── solana.routes.ts
-├── connectors/          # DEX implementations
-│   ├── jupiter/         # Jupiter aggregator (Solana)
-│   ├── meteora/         # Meteora CLMM (Solana)
-│   ├── raydium/         # Raydium AMM/CLMM (Solana)
-│   └── uniswap/         # Uniswap V2/V3 (Ethereum)
-├── schemas/             # TypeBox schemas
-│   ├── trading-types/   # AMM, CLMM, Swap schemas
-│   └── json/            # JSON schemas
-├── services/            # Core services
-├── wallet/              # Wallet management
-└── config/              # Configuration management
-```
-
-### Design Patterns
-
-- **Singleton Pattern**: Chains and connectors use singleton instances per network
-- **Route Organization**: Each module has a dedicated routes folder with operation-specific files
-- **Schema Validation**: All API requests/responses validated with TypeBox schemas
-- **Error Handling**: Consistent error responses using Fastify's httpErrors
-
-### Key Components
-
-#### Chains
-Handle blockchain interactions including:
-- Wallet balance queries
-- Token information and lists
-- Transaction submission and monitoring
-- Gas estimation
-- Token approvals (EVM only)
-
-#### Connectors
-Implement DEX-specific logic for:
-- Price quotes and routing
-- Swap execution
-- Liquidity pool operations
-- Position management (CLMM)
-- Fee collection
-
-#### Services
-Provide shared functionality:
-- Configuration management with YAML/JSON schemas
-- Structured logging with Winston
-- Database operations with LevelDB
-- API server setup with Fastify
->>>>>>> 7f63d829
 
 ## Testing
 
